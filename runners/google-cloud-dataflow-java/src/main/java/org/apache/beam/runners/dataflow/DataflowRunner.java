/*
 * Licensed to the Apache Software Foundation (ASF) under one
 * or more contributor license agreements.  See the NOTICE file
 * distributed with this work for additional information
 * regarding copyright ownership.  The ASF licenses this file
 * to you under the Apache License, Version 2.0 (the
 * "License"); you may not use this file except in compliance
 * with the License.  You may obtain a copy of the License at
 *
 *     http://www.apache.org/licenses/LICENSE-2.0
 *
 * Unless required by applicable law or agreed to in writing, software
 * distributed under the License is distributed on an "AS IS" BASIS,
 * WITHOUT WARRANTIES OR CONDITIONS OF ANY KIND, either express or implied.
 * See the License for the specific language governing permissions and
 * limitations under the License.
 */
package org.apache.beam.runners.dataflow;

import static com.google.common.base.Preconditions.checkArgument;
import static com.google.common.base.Preconditions.checkState;
import static com.google.common.base.Strings.isNullOrEmpty;
import static org.apache.beam.sdk.util.StringUtils.approximatePTransformName;
import static org.apache.beam.sdk.util.StringUtils.approximateSimpleName;
import static org.apache.beam.sdk.util.WindowedValue.valueInEmptyWindows;

import com.fasterxml.jackson.annotation.JsonCreator;
import com.fasterxml.jackson.annotation.JsonProperty;
import com.google.api.client.googleapis.json.GoogleJsonResponseException;
import com.google.api.services.clouddebugger.v2.Clouddebugger;
import com.google.api.services.clouddebugger.v2.model.Debuggee;
import com.google.api.services.clouddebugger.v2.model.RegisterDebuggeeRequest;
import com.google.api.services.clouddebugger.v2.model.RegisterDebuggeeResponse;
import com.google.api.services.dataflow.Dataflow;
import com.google.api.services.dataflow.model.DataflowPackage;
import com.google.api.services.dataflow.model.Job;
import com.google.api.services.dataflow.model.ListJobsResponse;
import com.google.api.services.dataflow.model.WorkerPool;
import com.google.common.annotations.VisibleForTesting;
import com.google.common.base.Function;
import com.google.common.base.Joiner;
import com.google.common.base.Optional;
import com.google.common.base.Utf8;
import com.google.common.collect.ForwardingMap;
import com.google.common.collect.HashMultimap;
import com.google.common.collect.ImmutableList;
import com.google.common.collect.ImmutableMap;
import com.google.common.collect.Iterables;
import com.google.common.collect.Maps;
import com.google.common.collect.Multimap;
import java.io.File;
import java.io.FileNotFoundException;
import java.io.IOException;
import java.io.InputStream;
import java.io.OutputStream;
import java.io.PrintWriter;
import java.io.Serializable;
import java.net.URISyntaxException;
import java.net.URL;
import java.net.URLClassLoader;
import java.util.ArrayList;
import java.util.Arrays;
import java.util.Collection;
import java.util.Collections;
import java.util.HashMap;
import java.util.HashSet;
import java.util.Iterator;
import java.util.List;
import java.util.Map;
import java.util.Random;
import java.util.Set;
import java.util.SortedSet;
import java.util.TreeSet;
import javax.annotation.Nullable;
import org.apache.beam.runners.dataflow.DataflowPipelineTranslator.JobSpecification;
import org.apache.beam.runners.dataflow.DataflowPipelineTranslator.TransformTranslator;
import org.apache.beam.runners.dataflow.DataflowPipelineTranslator.TranslationContext;
import org.apache.beam.runners.dataflow.internal.AssignWindows;
import org.apache.beam.runners.dataflow.internal.DataflowAggregatorTransforms;
import org.apache.beam.runners.dataflow.internal.DataflowUnboundedReadFromBoundedSource;
import org.apache.beam.runners.dataflow.internal.IsmFormat;
import org.apache.beam.runners.dataflow.internal.IsmFormat.IsmRecord;
import org.apache.beam.runners.dataflow.internal.IsmFormat.IsmRecordCoder;
import org.apache.beam.runners.dataflow.internal.IsmFormat.MetadataKeyCoder;
import org.apache.beam.runners.dataflow.internal.ReadTranslator;
import org.apache.beam.runners.dataflow.options.DataflowPipelineDebugOptions;
import org.apache.beam.runners.dataflow.options.DataflowPipelineOptions;
import org.apache.beam.runners.dataflow.options.DataflowPipelineWorkerPoolOptions;
import org.apache.beam.runners.dataflow.util.DataflowTransport;
import org.apache.beam.runners.dataflow.util.MonitoringUtil;
import org.apache.beam.sdk.Pipeline;
import org.apache.beam.sdk.Pipeline.PipelineVisitor;
import org.apache.beam.sdk.PipelineResult.State;
import org.apache.beam.sdk.annotations.Experimental;
import org.apache.beam.sdk.coders.BigEndianLongCoder;
import org.apache.beam.sdk.coders.Coder;
import org.apache.beam.sdk.coders.Coder.NonDeterministicException;
import org.apache.beam.sdk.coders.CoderException;
import org.apache.beam.sdk.coders.CoderRegistry;
import org.apache.beam.sdk.coders.IterableCoder;
import org.apache.beam.sdk.coders.KvCoder;
import org.apache.beam.sdk.coders.ListCoder;
import org.apache.beam.sdk.coders.MapCoder;
import org.apache.beam.sdk.coders.SerializableCoder;
import org.apache.beam.sdk.coders.StandardCoder;
import org.apache.beam.sdk.coders.VarIntCoder;
import org.apache.beam.sdk.coders.VarLongCoder;
import org.apache.beam.sdk.io.BoundedSource;
import org.apache.beam.sdk.io.FileBasedSink;
import org.apache.beam.sdk.io.PubsubIO;
import org.apache.beam.sdk.io.PubsubUnboundedSink;
import org.apache.beam.sdk.io.PubsubUnboundedSource;
import org.apache.beam.sdk.io.Read;
import org.apache.beam.sdk.io.UnboundedSource;
import org.apache.beam.sdk.io.Write;
import org.apache.beam.sdk.options.PipelineOptions;
import org.apache.beam.sdk.options.PipelineOptionsValidator;
import org.apache.beam.sdk.options.StreamingOptions;
import org.apache.beam.sdk.runners.PipelineRunner;
import org.apache.beam.sdk.runners.TransformTreeNode;
import org.apache.beam.sdk.transforms.Aggregator;
import org.apache.beam.sdk.transforms.Combine;
import org.apache.beam.sdk.transforms.Combine.CombineFn;
import org.apache.beam.sdk.transforms.Create;
import org.apache.beam.sdk.transforms.DoFn;
import org.apache.beam.sdk.transforms.Flatten;
import org.apache.beam.sdk.transforms.GroupByKey;
import org.apache.beam.sdk.transforms.OldDoFn;
import org.apache.beam.sdk.transforms.PTransform;
import org.apache.beam.sdk.transforms.ParDo;
import org.apache.beam.sdk.transforms.SerializableFunction;
import org.apache.beam.sdk.transforms.View;
import org.apache.beam.sdk.transforms.View.CreatePCollectionView;
import org.apache.beam.sdk.transforms.WithKeys;
import org.apache.beam.sdk.transforms.display.DisplayData;
import org.apache.beam.sdk.transforms.windowing.BoundedWindow;
import org.apache.beam.sdk.transforms.windowing.GlobalWindow;
import org.apache.beam.sdk.transforms.windowing.GlobalWindows;
import org.apache.beam.sdk.transforms.windowing.Window;
import org.apache.beam.sdk.util.CoderUtils;
import org.apache.beam.sdk.util.IOChannelUtils;
import org.apache.beam.sdk.util.InstanceBuilder;
import org.apache.beam.sdk.util.PCollectionViews;
import org.apache.beam.sdk.util.PathValidator;
import org.apache.beam.sdk.util.PropertyNames;
import org.apache.beam.sdk.util.ReleaseInfo;
import org.apache.beam.sdk.util.Reshuffle;
import org.apache.beam.sdk.util.SystemDoFnInternal;
import org.apache.beam.sdk.util.ValueWithRecordId;
import org.apache.beam.sdk.util.WindowedValue;
import org.apache.beam.sdk.util.WindowedValue.FullWindowedValueCoder;
import org.apache.beam.sdk.util.WindowingStrategy;
import org.apache.beam.sdk.values.KV;
import org.apache.beam.sdk.values.PBegin;
import org.apache.beam.sdk.values.PCollection;
import org.apache.beam.sdk.values.PCollection.IsBounded;
import org.apache.beam.sdk.values.PCollectionList;
import org.apache.beam.sdk.values.PCollectionTuple;
import org.apache.beam.sdk.values.PCollectionView;
import org.apache.beam.sdk.values.PDone;
import org.apache.beam.sdk.values.PInput;
import org.apache.beam.sdk.values.POutput;
import org.apache.beam.sdk.values.PValue;
import org.apache.beam.sdk.values.TupleTag;
import org.apache.beam.sdk.values.TupleTagList;
import org.joda.time.DateTimeUtils;
import org.joda.time.DateTimeZone;
import org.joda.time.format.DateTimeFormat;
import org.slf4j.Logger;
import org.slf4j.LoggerFactory;

/**
 * A {@link PipelineRunner} that executes the operations in the pipeline by first translating them
 * to the Dataflow representation using the {@link DataflowPipelineTranslator} and then submitting
 * them to a Dataflow service for execution.
 *
 * <h3>Permissions</h3>
 *
 * <p>When reading from a Dataflow source or writing to a Dataflow sink using
 * {@code DataflowRunner}, the Google cloudservices account and the Google compute engine service
 * account of the GCP project running the Dataflow Job will need access to the corresponding
 * source/sink.
 *
 * <p>Please see <a href="https://cloud.google.com/dataflow/security-and-permissions">Google Cloud
 * Dataflow Security and Permissions</a> for more details.
 */
public class DataflowRunner extends PipelineRunner<DataflowPipelineJob> {
  private static final Logger LOG = LoggerFactory.getLogger(DataflowRunner.class);

  /** Provided configuration options. */
  private final DataflowPipelineOptions options;

  /** Client for the Dataflow service. This is used to actually submit jobs. */
  private final Dataflow dataflowClient;

  /** Translator for this DataflowRunner, based on options. */
  private final DataflowPipelineTranslator translator;

  /** Custom transforms implementations. */
  private final Map<Class<?>, Class<?>> overrides;

  /** A set of user defined functions to invoke at different points in execution. */
  private DataflowRunnerHooks hooks;

  // Environment version information.
  private static final String ENVIRONMENT_MAJOR_VERSION = "5";

  // Default Docker container images that execute Dataflow worker harness, residing in Google
  // Container Registry, separately for Batch and Streaming.
  public static final String BATCH_WORKER_HARNESS_CONTAINER_IMAGE =
<<<<<<< HEAD
      "dataflow.gcr.io/v1beta3/beam-java-batch:beam-master-20160826";
  public static final String STREAMING_WORKER_HARNESS_CONTAINER_IMAGE =
      "dataflow.gcr.io/v1beta3/beam-java-streaming:beam-master-20160826";
=======
      "dataflow.gcr.io/v1beta3/beam-java-batch:beam-master-20161024";
  public static final String STREAMING_WORKER_HARNESS_CONTAINER_IMAGE =
      "dataflow.gcr.io/v1beta3/beam-java-streaming:beam-master-20161024";
>>>>>>> f2fe1ae4

  // The limit of CreateJob request size.
  private static final int CREATE_JOB_REQUEST_LIMIT_BYTES = 10 * 1024 * 1024;

  @VisibleForTesting
  static final int GCS_UPLOAD_BUFFER_SIZE_BYTES_DEFAULT = 1 * 1024 * 1024;

  private final Set<PCollection<?>> pcollectionsRequiringIndexedFormat;

  /**
   * Project IDs must contain lowercase letters, digits, or dashes.
   * IDs must start with a letter and may not end with a dash.
   * This regex isn't exact - this allows for patterns that would be rejected by
   * the service, but this is sufficient for basic validation of project IDs.
   */
  public static final String PROJECT_ID_REGEXP = "[a-z][-a-z0-9:.]+[a-z0-9]";

  /**
   * Construct a runner from the provided options.
   *
   * @param options Properties that configure the runner.
   * @return The newly created runner.
   */
  public static DataflowRunner fromOptions(PipelineOptions options) {
    // (Re-)register standard IO factories. Clobbers any prior credentials.
    IOChannelUtils.registerStandardIOFactories(options);

    DataflowPipelineOptions dataflowOptions =
        PipelineOptionsValidator.validate(DataflowPipelineOptions.class, options);
    ArrayList<String> missing = new ArrayList<>();

    if (dataflowOptions.getAppName() == null) {
      missing.add("appName");
    }
    if (missing.size() > 0) {
      throw new IllegalArgumentException(
          "Missing required values: " + Joiner.on(',').join(missing));
    }

    PathValidator validator = dataflowOptions.getPathValidator();
    checkArgument(
        !isNullOrEmpty(dataflowOptions.getGcpTempLocation()),
        "DataflowRunner requires gcpTempLocation, and it is missing in PipelineOptions.");
    validator.validateOutputFilePrefixSupported(dataflowOptions.getGcpTempLocation());
    checkArgument(
        !isNullOrEmpty(dataflowOptions.getStagingLocation()),
        "DataflowRunner requires stagingLocation, and it is missing in PipelineOptions.");
    validator.validateOutputFilePrefixSupported(dataflowOptions.getStagingLocation());

    if (dataflowOptions.getFilesToStage() == null) {
      dataflowOptions.setFilesToStage(detectClassPathResourcesToStage(
          DataflowRunner.class.getClassLoader()));
      LOG.info("PipelineOptions.filesToStage was not specified. "
          + "Defaulting to files from the classpath: will stage {} files. "
          + "Enable logging at DEBUG level to see which files will be staged.",
          dataflowOptions.getFilesToStage().size());
      LOG.debug("Classpath elements: {}", dataflowOptions.getFilesToStage());
    }

    // Verify jobName according to service requirements, truncating converting to lowercase if
    // necessary.
    String jobName =
        dataflowOptions
            .getJobName()
            .toLowerCase();
    checkArgument(
        jobName.matches("[a-z]([-a-z0-9]*[a-z0-9])?"),
        "JobName invalid; the name must consist of only the characters "
            + "[-a-z0-9], starting with a letter and ending with a letter "
            + "or number");
    if (!jobName.equals(dataflowOptions.getJobName())) {
      LOG.info(
          "PipelineOptions.jobName did not match the service requirements. "
              + "Using {} instead of {}.",
          jobName,
          dataflowOptions.getJobName());
    }
    dataflowOptions.setJobName(jobName);

    // Verify project
    String project = dataflowOptions.getProject();
    if (project.matches("[0-9]*")) {
      throw new IllegalArgumentException("Project ID '" + project
          + "' invalid. Please make sure you specified the Project ID, not project number.");
    } else if (!project.matches(PROJECT_ID_REGEXP)) {
      throw new IllegalArgumentException("Project ID '" + project
          + "' invalid. Please make sure you specified the Project ID, not project description.");
    }

    DataflowPipelineDebugOptions debugOptions =
        dataflowOptions.as(DataflowPipelineDebugOptions.class);
    // Verify the number of worker threads is a valid value
    if (debugOptions.getNumberOfWorkerHarnessThreads() < 0) {
      throw new IllegalArgumentException("Number of worker harness threads '"
          + debugOptions.getNumberOfWorkerHarnessThreads()
          + "' invalid. Please make sure the value is non-negative.");
    }

    if (dataflowOptions.isStreaming() && dataflowOptions.getGcsUploadBufferSizeBytes() == null) {
      dataflowOptions.setGcsUploadBufferSizeBytes(GCS_UPLOAD_BUFFER_SIZE_BYTES_DEFAULT);
    }

    return new DataflowRunner(dataflowOptions);
  }

  @VisibleForTesting protected DataflowRunner(DataflowPipelineOptions options) {
    this.options = options;
    this.dataflowClient = options.getDataflowClient();
    this.translator = DataflowPipelineTranslator.fromOptions(options);
    this.pcollectionsRequiringIndexedFormat = new HashSet<>();
    this.ptransformViewsWithNonDeterministicKeyCoders = new HashSet<>();

    ImmutableMap.Builder<Class<?>, Class<?>> builder = ImmutableMap.<Class<?>, Class<?>>builder();
    if (options.isStreaming()) {
      builder.put(Combine.GloballyAsSingletonView.class,
                  StreamingCombineGloballyAsSingletonView.class);
      builder.put(View.AsMap.class, StreamingViewAsMap.class);
      builder.put(View.AsMultimap.class, StreamingViewAsMultimap.class);
      builder.put(View.AsSingleton.class, StreamingViewAsSingleton.class);
      builder.put(View.AsList.class, StreamingViewAsList.class);
      builder.put(View.AsIterable.class, StreamingViewAsIterable.class);
      builder.put(Read.Unbounded.class, StreamingUnboundedRead.class);
      builder.put(Read.Bounded.class, StreamingBoundedRead.class);
      builder.put(Window.Bound.class, AssignWindows.class);
      // In streaming mode must use either the custom Pubsub unbounded source/sink or
      // defer to Windmill's built-in implementation.
      builder.put(PubsubIO.Read.Bound.PubsubBoundedReader.class, UnsupportedIO.class);
      builder.put(PubsubIO.Write.Bound.PubsubBoundedWriter.class, UnsupportedIO.class);
      if (options.getExperiments() == null
          || !options.getExperiments().contains("enable_custom_pubsub_source")) {
        builder.put(PubsubUnboundedSource.class, StreamingPubsubIORead.class);
      }
      if (options.getExperiments() == null
          || !options.getExperiments().contains("enable_custom_pubsub_sink")) {
        builder.put(PubsubUnboundedSink.class, StreamingPubsubIOWrite.class);
      }
    } else {
      builder.put(Read.Unbounded.class, UnsupportedIO.class);
      builder.put(Window.Bound.class, AssignWindows.class);
      builder.put(Write.Bound.class, BatchWrite.class);
      // In batch mode must use the custom Pubsub bounded source/sink.
      builder.put(PubsubUnboundedSource.class, UnsupportedIO.class);
      builder.put(PubsubUnboundedSink.class, UnsupportedIO.class);
      if (options.getExperiments() == null
          || !options.getExperiments().contains("disable_ism_side_input")) {
        builder.put(View.AsMap.class, BatchViewAsMap.class);
        builder.put(View.AsMultimap.class, BatchViewAsMultimap.class);
        builder.put(View.AsSingleton.class, BatchViewAsSingleton.class);
        builder.put(View.AsList.class, BatchViewAsList.class);
        builder.put(View.AsIterable.class, BatchViewAsIterable.class);
      }
    }
    overrides = builder.build();
  }

  /**
   * Applies the given transform to the input. For transforms with customized definitions
   * for the Dataflow pipeline runner, the application is intercepted and modified here.
   */
  @Override
  public <OutputT extends POutput, InputT extends PInput> OutputT apply(
      PTransform<InputT, OutputT> transform, InputT input) {

    if (Combine.GroupedValues.class.equals(transform.getClass())
        || GroupByKey.class.equals(transform.getClass())) {

      // For both Dataflow runners (streaming and batch), GroupByKey and GroupedValues are
      // primitives. Returning a primitive output instead of the expanded definition
      // signals to the translator that translation is necessary.
      @SuppressWarnings("unchecked")
      PCollection<?> pc = (PCollection<?>) input;
      @SuppressWarnings("unchecked")
      OutputT outputT = (OutputT) PCollection.createPrimitiveOutputInternal(
          pc.getPipeline(),
          transform instanceof GroupByKey
              ? ((GroupByKey<?, ?>) transform).updateWindowingStrategy(pc.getWindowingStrategy())
              : pc.getWindowingStrategy(),
          pc.isBounded());
      return outputT;
    } else if (Window.Bound.class.equals(transform.getClass())) {
      /*
       * TODO: make this the generic way overrides are applied (using super.apply() rather than
       * Pipeline.applyTransform(); this allows the apply method to be replaced without inserting
       * additional nodes into the graph.
       */
      // casting to wildcard
      @SuppressWarnings("unchecked")
      OutputT windowed = (OutputT) applyWindow((Window.Bound<?>) transform, (PCollection<?>) input);
      return windowed;
    } else if (Flatten.FlattenPCollectionList.class.equals(transform.getClass())
        && ((PCollectionList<?>) input).size() == 0) {
      return (OutputT) Pipeline.applyTransform(input.getPipeline().begin(), Create.of());
    } else if (overrides.containsKey(transform.getClass())) {
      // It is the responsibility of whoever constructs overrides to ensure this is type safe.
      @SuppressWarnings("unchecked")
      Class<PTransform<InputT, OutputT>> transformClass =
          (Class<PTransform<InputT, OutputT>>) transform.getClass();

      @SuppressWarnings("unchecked")
      Class<PTransform<InputT, OutputT>> customTransformClass =
          (Class<PTransform<InputT, OutputT>>) overrides.get(transform.getClass());

      PTransform<InputT, OutputT> customTransform =
          InstanceBuilder.ofType(customTransformClass)
          .withArg(DataflowRunner.class, this)
          .withArg(transformClass, transform)
          .build();

      return Pipeline.applyTransform(input, customTransform);
    } else {
      return super.apply(transform, input);
    }
  }

  private <T> PCollection<T> applyWindow(
      Window.Bound<?> intitialTransform, PCollection<?> initialInput) {
    // types are matched at compile time
    @SuppressWarnings("unchecked")
    Window.Bound<T> transform = (Window.Bound<T>) intitialTransform;
    @SuppressWarnings("unchecked")
    PCollection<T> input = (PCollection<T>) initialInput;
    return super.apply(new AssignWindows<>(transform), input);
  }

  private String debuggerMessage(String projectId, String uniquifier) {
    return String.format("To debug your job, visit Google Cloud Debugger at: "
        + "https://console.developers.google.com/debug?project=%s&dbgee=%s",
        projectId, uniquifier);
  }

  private void maybeRegisterDebuggee(DataflowPipelineOptions options, String uniquifier) {
    if (!options.getEnableCloudDebugger()) {
      return;
    }

    if (options.getDebuggee() != null) {
      throw new RuntimeException("Should not specify the debuggee");
    }

    Clouddebugger debuggerClient = DataflowTransport.newClouddebuggerClient(options).build();
    Debuggee debuggee = registerDebuggee(debuggerClient, uniquifier);
    options.setDebuggee(debuggee);

    System.out.println(debuggerMessage(options.getProject(), debuggee.getUniquifier()));
  }

  private Debuggee registerDebuggee(Clouddebugger debuggerClient, String uniquifier) {
    RegisterDebuggeeRequest registerReq = new RegisterDebuggeeRequest();
    registerReq.setDebuggee(new Debuggee()
        .setProject(options.getProject())
        .setUniquifier(uniquifier)
        .setDescription(uniquifier)
        .setAgentVersion("google.com/cloud-dataflow-java/v1"));

    try {
      RegisterDebuggeeResponse registerResponse =
          debuggerClient.controller().debuggees().register(registerReq).execute();
      Debuggee debuggee = registerResponse.getDebuggee();
      if (debuggee.getStatus() != null && debuggee.getStatus().getIsError()) {
        throw new RuntimeException("Unable to register with the debugger: "
            + debuggee.getStatus().getDescription().getFormat());
      }

      return debuggee;
    } catch (IOException e) {
      throw new RuntimeException("Unable to register with the debugger: ", e);
    }
  }

  @Override
  public DataflowPipelineJob run(Pipeline pipeline) {
    logWarningIfPCollectionViewHasNonDeterministicKeyCoder(pipeline);

    LOG.info("Executing pipeline on the Dataflow Service, which will have billing implications "
        + "related to Google Compute Engine usage and other Google Cloud Services.");

    List<DataflowPackage> packages = options.getStager().stageFiles();


    // Set a unique client_request_id in the CreateJob request.
    // This is used to ensure idempotence of job creation across retried
    // attempts to create a job. Specifically, if the service returns a job with
    // a different client_request_id, it means the returned one is a different
    // job previously created with the same job name, and that the job creation
    // has been effectively rejected. The SDK should return
    // Error::Already_Exists to user in that case.
    int randomNum = new Random().nextInt(9000) + 1000;
    String requestId = DateTimeFormat.forPattern("YYYYMMddHHmmssmmm").withZone(DateTimeZone.UTC)
        .print(DateTimeUtils.currentTimeMillis()) + "_" + randomNum;

    // Try to create a debuggee ID. This must happen before the job is translated since it may
    // update the options.
    DataflowPipelineOptions dataflowOptions = options.as(DataflowPipelineOptions.class);
    maybeRegisterDebuggee(dataflowOptions, requestId);

    JobSpecification jobSpecification =
        translator.translate(pipeline, this, packages);
    Job newJob = jobSpecification.getJob();
    newJob.setClientRequestId(requestId);

    String version = ReleaseInfo.getReleaseInfo().getVersion();
    System.out.println("Dataflow SDK version: " + version);

    newJob.getEnvironment().setUserAgent(ReleaseInfo.getReleaseInfo());
    // The Dataflow Service may write to the temporary directory directly, so
    // must be verified.
    if (!isNullOrEmpty(options.getGcpTempLocation())) {
      newJob.getEnvironment().setTempStoragePrefix(
          dataflowOptions.getPathValidator().verifyPath(options.getGcpTempLocation()));
    }
    newJob.getEnvironment().setDataset(options.getTempDatasetId());
    newJob.getEnvironment().setExperiments(options.getExperiments());

    // Set the Docker container image that executes Dataflow worker harness, residing in Google
    // Container Registry. Translator is guaranteed to create a worker pool prior to this point.
    String workerHarnessContainerImage =
        options.as(DataflowPipelineWorkerPoolOptions.class)
        .getWorkerHarnessContainerImage();
    for (WorkerPool workerPool : newJob.getEnvironment().getWorkerPools()) {
      workerPool.setWorkerHarnessContainerImage(workerHarnessContainerImage);
    }

    // Requirements about the service.
    Map<String, Object> environmentVersion = new HashMap<>();
    environmentVersion.put(PropertyNames.ENVIRONMENT_VERSION_MAJOR_KEY, ENVIRONMENT_MAJOR_VERSION);
    newJob.getEnvironment().setVersion(environmentVersion);
    // Default jobType is JAVA_BATCH_AUTOSCALING: A Java job with workers that the job can
    // autoscale if specified.
    String jobType = "JAVA_BATCH_AUTOSCALING";

    if (options.isStreaming()) {
      jobType = "STREAMING";
    }
    environmentVersion.put(PropertyNames.ENVIRONMENT_VERSION_JOB_TYPE_KEY, jobType);

    if (hooks != null) {
      hooks.modifyEnvironmentBeforeSubmission(newJob.getEnvironment());
    }

    if (!isNullOrEmpty(options.getDataflowJobFile())) {
      try (PrintWriter printWriter = new PrintWriter(
          new File(options.getDataflowJobFile()))) {
        String workSpecJson = DataflowPipelineTranslator.jobToString(newJob);
        printWriter.print(workSpecJson);
        LOG.info("Printed workflow specification to {}", options.getDataflowJobFile());
      } catch (IllegalStateException ex) {
        LOG.warn("Cannot translate workflow spec to json for debug.");
      } catch (FileNotFoundException ex) {
        LOG.warn("Cannot create workflow spec output file.");
      }
    }

    String jobIdToUpdate = null;
    if (options.isUpdate()) {
      jobIdToUpdate = getJobIdFromName(options.getJobName());
      newJob.setTransformNameMapping(options.getTransformNameMapping());
      newJob.setReplaceJobId(jobIdToUpdate);
    }
    Job jobResult;
    try {
      jobResult = dataflowClient
              .projects()
              .jobs()
              .create(options.getProject(), newJob)
              .execute();
    } catch (GoogleJsonResponseException e) {
      String errorMessages = "Unexpected errors";
      if (e.getDetails() != null) {
        if (Utf8.encodedLength(newJob.toString()) >= CREATE_JOB_REQUEST_LIMIT_BYTES) {
          errorMessages = "The size of the serialized JSON representation of the pipeline "
              + "exceeds the allowable limit. "
              + "For more information, please check the FAQ link below:\n"
              + "https://cloud.google.com/dataflow/faq";
        } else {
          errorMessages = e.getDetails().getMessage();
        }
      }
      throw new RuntimeException("Failed to create a workflow job: " + errorMessages, e);
    } catch (IOException e) {
      throw new RuntimeException("Failed to create a workflow job", e);
    }

    // Obtain all of the extractors from the PTransforms used in the pipeline so the
    // DataflowPipelineJob has access to them.
    Map<Aggregator<?, ?>, Collection<PTransform<?, ?>>> aggregatorSteps =
        pipeline.getAggregatorSteps();

    DataflowAggregatorTransforms aggregatorTransforms =
        new DataflowAggregatorTransforms(aggregatorSteps, jobSpecification.getStepNames());

    // Use a raw client for post-launch monitoring, as status calls may fail
    // regularly and need not be retried automatically.
    DataflowPipelineJob dataflowPipelineJob = new DataflowPipelineJob(
        options.getProject(), jobResult.getId(), options, aggregatorTransforms);

    // If the service returned client request id, the SDK needs to compare it
    // with the original id generated in the request, if they are not the same
    // (i.e., the returned job is not created by this request), throw
    // DataflowJobAlreadyExistsException or DataflowJobAlreadyUpdatedException
    // depending on whether this is a reload or not.
    if (jobResult.getClientRequestId() != null && !jobResult.getClientRequestId().isEmpty()
        && !jobResult.getClientRequestId().equals(requestId)) {
      // If updating a job.
      if (options.isUpdate()) {
        throw new DataflowJobAlreadyUpdatedException(dataflowPipelineJob,
            String.format("The job named %s with id: %s has already been updated into job id: %s "
                + "and cannot be updated again.",
                newJob.getName(), jobIdToUpdate, jobResult.getId()));
      } else {
        throw new DataflowJobAlreadyExistsException(dataflowPipelineJob,
            String.format("There is already an active job named %s with id: %s. If you want "
                + "to submit a second job, try again by setting a different name using --jobName.",
                newJob.getName(), jobResult.getId()));
      }
    }

    LOG.info("To access the Dataflow monitoring console, please navigate to {}",
        MonitoringUtil.getJobMonitoringPageURL(options.getProject(), jobResult.getId()));
    System.out.println("Submitted job: " + jobResult.getId());

    LOG.info("To cancel the job using the 'gcloud' tool, run:\n> {}",
        MonitoringUtil.getGcloudCancelCommand(options, jobResult.getId()));

    return dataflowPipelineJob;
  }

  /**
   * Returns the DataflowPipelineTranslator associated with this object.
   */
  public DataflowPipelineTranslator getTranslator() {
    return translator;
  }

  /**
   * Sets callbacks to invoke during execution see {@code DataflowRunnerHooks}.
   */
  @Experimental
  public void setHooks(DataflowRunnerHooks hooks) {
    this.hooks = hooks;
  }

  /////////////////////////////////////////////////////////////////////////////

  /** Outputs a warning about PCollection views without deterministic key coders. */
  private void logWarningIfPCollectionViewHasNonDeterministicKeyCoder(Pipeline pipeline) {
    // We need to wait till this point to determine the names of the transforms since only
    // at this time do we know the hierarchy of the transforms otherwise we could
    // have just recorded the full names during apply time.
    if (!ptransformViewsWithNonDeterministicKeyCoders.isEmpty()) {
      final SortedSet<String> ptransformViewNamesWithNonDeterministicKeyCoders = new TreeSet<>();
      pipeline.traverseTopologically(new PipelineVisitor() {
        @Override
        public void visitValue(PValue value, TransformTreeNode producer) {
        }

        @Override
        public void visitPrimitiveTransform(TransformTreeNode node) {
          if (ptransformViewsWithNonDeterministicKeyCoders.contains(node.getTransform())) {
            ptransformViewNamesWithNonDeterministicKeyCoders.add(node.getFullName());
          }
        }

        @Override
        public CompositeBehavior enterCompositeTransform(TransformTreeNode node) {
          if (ptransformViewsWithNonDeterministicKeyCoders.contains(node.getTransform())) {
            ptransformViewNamesWithNonDeterministicKeyCoders.add(node.getFullName());
          }
          return CompositeBehavior.ENTER_TRANSFORM;
        }

        @Override
        public void leaveCompositeTransform(TransformTreeNode node) {
        }
      });

      LOG.warn("Unable to use indexed implementation for View.AsMap and View.AsMultimap for {} "
          + "because the key coder is not deterministic. Falling back to singleton implementation "
          + "which may cause memory and/or performance problems. Future major versions of "
          + "Dataflow will require deterministic key coders.",
          ptransformViewNamesWithNonDeterministicKeyCoders);
    }
  }

  /**
   * Returns true if the passed in {@link PCollection} needs to be materialiazed using
   * an indexed format.
   */
  boolean doesPCollectionRequireIndexedFormat(PCollection<?> pcol) {
    return pcollectionsRequiringIndexedFormat.contains(pcol);
  }

  /**
   * Marks the passed in {@link PCollection} as requiring to be materialized using
   * an indexed format.
   */
  private void addPCollectionRequiringIndexedFormat(PCollection<?> pcol) {
    pcollectionsRequiringIndexedFormat.add(pcol);
  }

  /** A set of {@link View}s with non-deterministic key coders. */
  Set<PTransform<?, ?>> ptransformViewsWithNonDeterministicKeyCoders;

  /**
   * Records that the {@link PTransform} requires a deterministic key coder.
   */
  private void recordViewUsesNonDeterministicKeyCoder(PTransform<?, ?> ptransform) {
    ptransformViewsWithNonDeterministicKeyCoders.add(ptransform);
  }

  /**
   * A {@link GroupByKey} transform for the {@link DataflowRunner} which sorts
   * values using the secondary key {@code K2}.
   *
   * <p>The {@link PCollection} created created by this {@link PTransform} will have values in
   * the empty window. Care must be taken *afterwards* to either re-window
   * (using {@link Window#into}) or only use {@link PTransform}s that do not depend on the
   * values being within a window.
   */
  static class GroupByKeyAndSortValuesOnly<K1, K2, V>
      extends PTransform<PCollection<KV<K1, KV<K2, V>>>, PCollection<KV<K1, Iterable<KV<K2, V>>>>> {
    private GroupByKeyAndSortValuesOnly() {
    }

    @Override
    public PCollection<KV<K1, Iterable<KV<K2, V>>>> apply(PCollection<KV<K1, KV<K2, V>>> input) {
      PCollection<KV<K1, Iterable<KV<K2, V>>>> rval =
          PCollection.<KV<K1, Iterable<KV<K2, V>>>>createPrimitiveOutputInternal(
          input.getPipeline(),
          WindowingStrategy.globalDefault(),
          IsBounded.BOUNDED);

      @SuppressWarnings({"unchecked", "rawtypes"})
      KvCoder<K1, KV<K2, V>> inputCoder = (KvCoder) input.getCoder();
      rval.setCoder(
          KvCoder.of(inputCoder.getKeyCoder(),
          IterableCoder.of(inputCoder.getValueCoder())));
      return rval;
    }
  }

  /**
   * A {@link PTransform} that groups the values by a hash of the window's byte representation
   * and sorts the values using the windows byte representation.
   */
  private static class GroupByWindowHashAsKeyAndWindowAsSortKey<T, W extends BoundedWindow> extends
      PTransform<PCollection<T>, PCollection<KV<Integer, Iterable<KV<W, WindowedValue<T>>>>>> {

    /**
     * A {@link DoFn} that for each element outputs a {@code KV} structure suitable for
     * grouping by the hash of the window's byte representation and sorting the grouped values
     * using the window's byte representation.
     */
    @SystemDoFnInternal
    private static class UseWindowHashAsKeyAndWindowAsSortKeyDoFn<T, W extends BoundedWindow>
        extends DoFn<T, KV<Integer, KV<W, WindowedValue<T>>>> {

      private final IsmRecordCoder<?> ismCoderForHash;
      private UseWindowHashAsKeyAndWindowAsSortKeyDoFn(IsmRecordCoder<?> ismCoderForHash) {
        this.ismCoderForHash = ismCoderForHash;
      }

      @ProcessElement
      public void processElement(ProcessContext c, BoundedWindow untypedWindow) throws Exception {
        @SuppressWarnings("unchecked")
        W window = (W) untypedWindow;
        c.output(
            KV.of(ismCoderForHash.hash(ImmutableList.of(window)),
                KV.of(window,
                    WindowedValue.of(
                        c.element(),
                        c.timestamp(),
                        window,
                        c.pane()))));
      }
    }

    private final IsmRecordCoder<?> ismCoderForHash;
    private GroupByWindowHashAsKeyAndWindowAsSortKey(IsmRecordCoder<?> ismCoderForHash) {
      this.ismCoderForHash = ismCoderForHash;
    }

    @Override
    public PCollection<KV<Integer, Iterable<KV<W, WindowedValue<T>>>>> apply(PCollection<T> input) {
      @SuppressWarnings("unchecked")
      Coder<W> windowCoder = (Coder<W>)
          input.getWindowingStrategy().getWindowFn().windowCoder();
      PCollection<KV<Integer, KV<W, WindowedValue<T>>>> rval =
          input.apply(ParDo.of(
              new UseWindowHashAsKeyAndWindowAsSortKeyDoFn<T, W>(ismCoderForHash)));
      rval.setCoder(
          KvCoder.of(
              VarIntCoder.of(),
              KvCoder.of(windowCoder,
                  FullWindowedValueCoder.of(input.getCoder(), windowCoder))));
      return rval.apply(new GroupByKeyAndSortValuesOnly<Integer, W, WindowedValue<T>>());
    }
  }

  /**
   * Specialized implementation for
   * {@link org.apache.beam.sdk.transforms.View.AsSingleton View.AsSingleton} for the
   * Dataflow runner in batch mode.
   *
   * <p>Creates a set of files in the {@link IsmFormat} sharded by the hash of the windows
   * byte representation and with records having:
   * <ul>
   *   <li>Key 1: Window</li>
   *   <li>Value: Windowed value</li>
   * </ul>
   */
  static class BatchViewAsSingleton<T>
      extends PTransform<PCollection<T>, PCollectionView<T>> {

    /**
     * A {@link DoFn} that outputs {@link IsmRecord}s. These records are structured as follows:
     * <ul>
     *   <li>Key 1: Window
     *   <li>Value: Windowed value
     * </ul>
     */
    static class IsmRecordForSingularValuePerWindowDoFn<T, W extends BoundedWindow>
        extends DoFn<KV<Integer, Iterable<KV<W, WindowedValue<T>>>>,
                             IsmRecord<WindowedValue<T>>> {

      private final Coder<W> windowCoder;
      IsmRecordForSingularValuePerWindowDoFn(Coder<W> windowCoder) {
        this.windowCoder = windowCoder;
      }

      @ProcessElement
      public void processElement(ProcessContext c) throws Exception {
        Optional<Object> previousWindowStructuralValue = Optional.absent();
        T previousValue = null;

        Iterator<KV<W, WindowedValue<T>>> iterator = c.element().getValue().iterator();
        while (iterator.hasNext()) {
          KV<W, WindowedValue<T>> next = iterator.next();
          Object currentWindowStructuralValue = windowCoder.structuralValue(next.getKey());

          // Verify that the user isn't trying to have more than one element per window as
          // a singleton.
          checkState(!previousWindowStructuralValue.isPresent()
              || !previousWindowStructuralValue.get().equals(currentWindowStructuralValue),
              "Multiple values [%s, %s] found for singleton within window [%s].",
              previousValue,
              next.getValue().getValue(),
              next.getKey());

          c.output(
              IsmRecord.of(
                  ImmutableList.of(next.getKey()), next.getValue()));

          previousWindowStructuralValue = Optional.of(currentWindowStructuralValue);
          previousValue = next.getValue().getValue();
        }
      }
    }

    private final DataflowRunner runner;
    private final View.AsSingleton<T> transform;
    /**
     * Builds an instance of this class from the overridden transform.
     */
    @SuppressWarnings("unused") // used via reflection in DataflowRunner#apply()
    public BatchViewAsSingleton(DataflowRunner runner, View.AsSingleton<T> transform) {
      this.runner = runner;
      this.transform = transform;
    }

    @Override
    public PCollectionView<T> apply(PCollection<T> input) {
      @SuppressWarnings("unchecked")
      Coder<BoundedWindow> windowCoder = (Coder<BoundedWindow>)
          input.getWindowingStrategy().getWindowFn().windowCoder();

      return BatchViewAsSingleton.<T, T, T, BoundedWindow>applyForSingleton(
          runner,
          input,
          new IsmRecordForSingularValuePerWindowDoFn<T, BoundedWindow>(windowCoder),
          transform.hasDefaultValue(),
          transform.defaultValue(),
          input.getCoder());
    }

    static <T, FinalT, ViewT, W extends BoundedWindow> PCollectionView<ViewT>
        applyForSingleton(
            DataflowRunner runner,
            PCollection<T> input,
            DoFn<KV<Integer, Iterable<KV<W, WindowedValue<T>>>>,
                             IsmRecord<WindowedValue<FinalT>>> doFn,
            boolean hasDefault,
            FinalT defaultValue,
            Coder<FinalT> defaultValueCoder) {

      @SuppressWarnings("unchecked")
      Coder<W> windowCoder = (Coder<W>)
          input.getWindowingStrategy().getWindowFn().windowCoder();

      @SuppressWarnings({"rawtypes", "unchecked"})
      PCollectionView<ViewT> view =
          (PCollectionView<ViewT>) PCollectionViews.<FinalT, W>singletonView(
              input.getPipeline(),
              (WindowingStrategy) input.getWindowingStrategy(),
              hasDefault,
              defaultValue,
              defaultValueCoder);

      IsmRecordCoder<WindowedValue<FinalT>> ismCoder =
          coderForSingleton(windowCoder, defaultValueCoder);

      PCollection<IsmRecord<WindowedValue<FinalT>>> reifiedPerWindowAndSorted = input
              .apply(new GroupByWindowHashAsKeyAndWindowAsSortKey<T, W>(ismCoder))
              .apply(ParDo.of(doFn));
      reifiedPerWindowAndSorted.setCoder(ismCoder);

      runner.addPCollectionRequiringIndexedFormat(reifiedPerWindowAndSorted);
      return reifiedPerWindowAndSorted.apply(
          CreatePCollectionView.<IsmRecord<WindowedValue<FinalT>>, ViewT>of(view));
    }

    @Override
    protected String getKindString() {
      return "BatchViewAsSingleton";
    }

    static <T> IsmRecordCoder<WindowedValue<T>> coderForSingleton(
        Coder<? extends BoundedWindow> windowCoder, Coder<T> valueCoder) {
      return IsmRecordCoder.of(
          1, // We hash using only the window
          0, // There are no metadata records
          ImmutableList.<Coder<?>>of(windowCoder),
          FullWindowedValueCoder.of(valueCoder, windowCoder));
    }
  }

  /**
   * Specialized implementation for
   * {@link org.apache.beam.sdk.transforms.View.AsIterable View.AsIterable} for the
   * Dataflow runner in batch mode.
   *
   * <p>Creates a set of {@code Ism} files sharded by the hash of the windows byte representation
   * and with records having:
   * <ul>
   *   <li>Key 1: Window</li>
   *   <li>Key 2: Index offset within window</li>
   *   <li>Value: Windowed value</li>
   * </ul>
   */
  static class BatchViewAsIterable<T>
      extends PTransform<PCollection<T>, PCollectionView<Iterable<T>>> {

    private final DataflowRunner runner;
    /**
     * Builds an instance of this class from the overridden transform.
     */
    @SuppressWarnings("unused") // used via reflection in DataflowRunner#apply()
    public BatchViewAsIterable(DataflowRunner runner, View.AsIterable<T> transform) {
      this.runner = runner;
    }

    @Override
    public PCollectionView<Iterable<T>> apply(PCollection<T> input) {
      PCollectionView<Iterable<T>> view = PCollectionViews.iterableView(
          input.getPipeline(), input.getWindowingStrategy(), input.getCoder());
      return BatchViewAsList.applyForIterableLike(runner, input, view);
    }
  }

  /**
   * Specialized implementation for
   * {@link org.apache.beam.sdk.transforms.View.AsList View.AsList} for the
   * Dataflow runner in batch mode.
   *
   * <p>Creates a set of {@code Ism} files sharded by the hash of the window's byte representation
   * and with records having:
   * <ul>
   *   <li>Key 1: Window</li>
   *   <li>Key 2: Index offset within window</li>
   *   <li>Value: Windowed value</li>
   * </ul>
   */
  static class BatchViewAsList<T>
      extends PTransform<PCollection<T>, PCollectionView<List<T>>> {
    /**
     * A {@link DoFn} which creates {@link IsmRecord}s assuming that each element is within the
     * global window. Each {@link IsmRecord} has
     * <ul>
     *   <li>Key 1: Global window</li>
     *   <li>Key 2: Index offset within window</li>
     *   <li>Value: Windowed value</li>
     * </ul>
     */
    @SystemDoFnInternal
    static class ToIsmRecordForGlobalWindowDoFn<T>
        extends DoFn<T, IsmRecord<WindowedValue<T>>> {

      long indexInBundle;
      @StartBundle
      public void startBundle(Context c) throws Exception {
        indexInBundle = 0;
      }

      @ProcessElement
      public void processElement(ProcessContext c) throws Exception {
        c.output(IsmRecord.of(
            ImmutableList.of(GlobalWindow.INSTANCE, indexInBundle),
            WindowedValue.of(
                c.element(),
                c.timestamp(),
                GlobalWindow.INSTANCE,
                c.pane())));
        indexInBundle += 1;
      }
    }

    /**
     * A {@link DoFn} which creates {@link IsmRecord}s comparing successive elements windows
     * to locate the window boundaries. The {@link IsmRecord} has:
     * <ul>
     *   <li>Key 1: Window</li>
     *   <li>Key 2: Index offset within window</li>
     *   <li>Value: Windowed value</li>
     * </ul>
     */
    @SystemDoFnInternal
    static class ToIsmRecordForNonGlobalWindowDoFn<T, W extends BoundedWindow>
        extends DoFn<KV<Integer, Iterable<KV<W, WindowedValue<T>>>>,
                             IsmRecord<WindowedValue<T>>> {

      private final Coder<W> windowCoder;
      ToIsmRecordForNonGlobalWindowDoFn(Coder<W> windowCoder) {
        this.windowCoder = windowCoder;
      }

      @ProcessElement
      public void processElement(ProcessContext c) throws Exception {
        long elementsInWindow = 0;
        Optional<Object> previousWindowStructuralValue = Optional.absent();
        for (KV<W, WindowedValue<T>> value : c.element().getValue()) {
          Object currentWindowStructuralValue = windowCoder.structuralValue(value.getKey());
          // Compare to see if this is a new window so we can reset the index counter i
          if (previousWindowStructuralValue.isPresent()
              && !previousWindowStructuralValue.get().equals(currentWindowStructuralValue)) {
            // Reset i since we have a new window.
            elementsInWindow = 0;
          }
          c.output(IsmRecord.of(
              ImmutableList.of(value.getKey(), elementsInWindow),
              value.getValue()));
          previousWindowStructuralValue = Optional.of(currentWindowStructuralValue);
          elementsInWindow += 1;
        }
      }
    }

    private final DataflowRunner runner;
    /**
     * Builds an instance of this class from the overridden transform.
     */
    @SuppressWarnings("unused") // used via reflection in DataflowRunner#apply()
    public BatchViewAsList(DataflowRunner runner, View.AsList<T> transform) {
      this.runner = runner;
    }

    @Override
    public PCollectionView<List<T>> apply(PCollection<T> input) {
      PCollectionView<List<T>> view = PCollectionViews.listView(
          input.getPipeline(), input.getWindowingStrategy(), input.getCoder());
      return applyForIterableLike(runner, input, view);
    }

    static <T, W extends BoundedWindow, ViewT> PCollectionView<ViewT> applyForIterableLike(
        DataflowRunner runner,
        PCollection<T> input,
        PCollectionView<ViewT> view) {

      @SuppressWarnings("unchecked")
      Coder<W> windowCoder = (Coder<W>)
          input.getWindowingStrategy().getWindowFn().windowCoder();

      IsmRecordCoder<WindowedValue<T>> ismCoder = coderForListLike(windowCoder, input.getCoder());

      // If we are working in the global window, we do not need to do a GBK using the window
      // as the key since all the elements of the input PCollection are already such.
      // We just reify the windowed value while converting them to IsmRecords and generating
      // an index based upon where we are within the bundle. Each bundle
      // maps to one file exactly.
      if (input.getWindowingStrategy().getWindowFn() instanceof GlobalWindows) {
        PCollection<IsmRecord<WindowedValue<T>>> reifiedPerWindowAndSorted =
            input.apply(ParDo.of(new ToIsmRecordForGlobalWindowDoFn<T>()));
        reifiedPerWindowAndSorted.setCoder(ismCoder);

        runner.addPCollectionRequiringIndexedFormat(reifiedPerWindowAndSorted);
        return reifiedPerWindowAndSorted.apply(
            CreatePCollectionView.<IsmRecord<WindowedValue<T>>, ViewT>of(view));
      }

      PCollection<IsmRecord<WindowedValue<T>>> reifiedPerWindowAndSorted = input
              .apply(new GroupByWindowHashAsKeyAndWindowAsSortKey<T, W>(ismCoder))
              .apply(ParDo.of(new ToIsmRecordForNonGlobalWindowDoFn<T, W>(windowCoder)));
      reifiedPerWindowAndSorted.setCoder(ismCoder);

      runner.addPCollectionRequiringIndexedFormat(reifiedPerWindowAndSorted);
      return reifiedPerWindowAndSorted.apply(
          CreatePCollectionView.<IsmRecord<WindowedValue<T>>, ViewT>of(view));
    }

    @Override
    protected String getKindString() {
      return "BatchViewAsList";
    }

    static <T> IsmRecordCoder<WindowedValue<T>> coderForListLike(
        Coder<? extends BoundedWindow> windowCoder, Coder<T> valueCoder) {
      // TODO: swap to use a variable length long coder which has values which compare
      // the same as their byte representation compare lexicographically within the key coder
      return IsmRecordCoder.of(
          1, // We hash using only the window
          0, // There are no metadata records
          ImmutableList.of(windowCoder, BigEndianLongCoder.of()),
          FullWindowedValueCoder.of(valueCoder, windowCoder));
    }
  }

  /**
   * Specialized implementation for
   * {@link org.apache.beam.sdk.transforms.View.AsMap View.AsMap} for the
   * Dataflow runner in batch mode.
   *
   * <p>Creates a set of {@code Ism} files sharded by the hash of the key's byte
   * representation. Each record is structured as follows:
   * <ul>
   *   <li>Key 1: User key K</li>
   *   <li>Key 2: Window</li>
   *   <li>Key 3: 0L (constant)</li>
   *   <li>Value: Windowed value</li>
   * </ul>
   *
   * <p>Alongside the data records, there are the following metadata records:
   * <ul>
   *   <li>Key 1: Metadata Key</li>
   *   <li>Key 2: Window</li>
   *   <li>Key 3: Index [0, size of map]</li>
   *   <li>Value: variable length long byte representation of size of map if index is 0,
   *              otherwise the byte representation of a key</li>
   * </ul>
   * The {@code [META, Window, 0]} record stores the number of unique keys per window, while
   * {@code [META, Window, i]}  for {@code i} in {@code [1, size of map]} stores a the users key.
   * This allows for one to access the size of the map by looking at {@code [META, Window, 0]}
   * and iterate over all the keys by accessing {@code [META, Window, i]} for {@code i} in
   * {@code [1, size of map]}.
   *
   * <p>Note that in the case of a non-deterministic key coder, we fallback to using
   * {@link org.apache.beam.sdk.transforms.View.AsSingleton View.AsSingleton} printing
   * a warning to users to specify a deterministic key coder.
   */
  static class BatchViewAsMap<K, V>
      extends PTransform<PCollection<KV<K, V>>, PCollectionView<Map<K, V>>> {

    /**
     * A {@link DoFn} which groups elements by window boundaries. For each group,
     * the group of elements is transformed into a {@link TransformedMap}.
     * The transformed {@code Map<K, V>} is backed by a {@code Map<K, WindowedValue<V>>}
     * and contains a function {@code WindowedValue<V> -> V}.
     *
     * <p>Outputs {@link IsmRecord}s having:
     * <ul>
     *   <li>Key 1: Window</li>
     *   <li>Value: Transformed map containing a transform that removes the encapsulation
     *              of the window around each value,
     *              {@code Map<K, WindowedValue<V>> -> Map<K, V>}.</li>
     * </ul>
     */
    static class ToMapDoFn<K, V, W extends BoundedWindow>
        extends DoFn<KV<Integer, Iterable<KV<W, WindowedValue<KV<K, V>>>>>,
                             IsmRecord<WindowedValue<TransformedMap<K,
                                                     WindowedValue<V>,
                                                     V>>>> {

      private final Coder<W> windowCoder;
      ToMapDoFn(Coder<W> windowCoder) {
        this.windowCoder = windowCoder;
      }

      @ProcessElement
      public void processElement(ProcessContext c)
          throws Exception {
        Optional<Object> previousWindowStructuralValue = Optional.absent();
        Optional<W> previousWindow = Optional.absent();
        Map<K, WindowedValue<V>> map = new HashMap<>();
        for (KV<W, WindowedValue<KV<K, V>>> kv : c.element().getValue()) {
          Object currentWindowStructuralValue = windowCoder.structuralValue(kv.getKey());
          if (previousWindowStructuralValue.isPresent()
              && !previousWindowStructuralValue.get().equals(currentWindowStructuralValue)) {
            // Construct the transformed map containing all the elements since we
            // are at a window boundary.
            c.output(IsmRecord.of(
                ImmutableList.of(previousWindow.get()),
                valueInEmptyWindows(new TransformedMap<>(WindowedValueToValue.<V>of(), map))));
            map = new HashMap<>();
          }

          // Verify that the user isn't trying to insert the same key multiple times.
          checkState(!map.containsKey(kv.getValue().getValue().getKey()),
              "Multiple values [%s, %s] found for single key [%s] within window [%s].",
              map.get(kv.getValue().getValue().getKey()),
              kv.getValue().getValue().getValue(),
              kv.getKey());
          map.put(kv.getValue().getValue().getKey(),
                  kv.getValue().withValue(kv.getValue().getValue().getValue()));
          previousWindowStructuralValue = Optional.of(currentWindowStructuralValue);
          previousWindow = Optional.of(kv.getKey());
        }

        // The last value for this hash is guaranteed to be at a window boundary
        // so we output a transformed map containing all the elements since the last
        // window boundary.
        c.output(IsmRecord.of(
            ImmutableList.of(previousWindow.get()),
            valueInEmptyWindows(new TransformedMap<>(WindowedValueToValue.<V>of(), map))));
      }
    }

    private final DataflowRunner runner;
    /**
     * Builds an instance of this class from the overridden transform.
     */
    @SuppressWarnings("unused") // used via reflection in DataflowRunner#apply()
    public BatchViewAsMap(DataflowRunner runner, View.AsMap<K, V> transform) {
      this.runner = runner;
    }

    @Override
    public PCollectionView<Map<K, V>> apply(PCollection<KV<K, V>> input) {
      return this.<BoundedWindow>applyInternal(input);
    }

    private <W extends BoundedWindow> PCollectionView<Map<K, V>>
        applyInternal(PCollection<KV<K, V>> input) {

      @SuppressWarnings({"rawtypes", "unchecked"})
      KvCoder<K, V> inputCoder = (KvCoder) input.getCoder();
      try {
        PCollectionView<Map<K, V>> view = PCollectionViews.mapView(
            input.getPipeline(), input.getWindowingStrategy(), inputCoder);
        return BatchViewAsMultimap.applyForMapLike(runner, input, view, true /* unique keys */);
      } catch (NonDeterministicException e) {
        runner.recordViewUsesNonDeterministicKeyCoder(this);

        // Since the key coder is not deterministic, we convert the map into a singleton
        // and return a singleton view equivalent.
        return applyForSingletonFallback(input);
      }
    }

    @Override
    protected String getKindString() {
      return "BatchViewAsMap";
    }

    /** Transforms the input {@link PCollection} into a singleton {@link Map} per window. */
    private <W extends BoundedWindow> PCollectionView<Map<K, V>>
        applyForSingletonFallback(PCollection<KV<K, V>> input) {
      @SuppressWarnings("unchecked")
      Coder<W> windowCoder = (Coder<W>)
          input.getWindowingStrategy().getWindowFn().windowCoder();

      @SuppressWarnings({"rawtypes", "unchecked"})
      KvCoder<K, V> inputCoder = (KvCoder) input.getCoder();

      @SuppressWarnings({"unchecked", "rawtypes"})
      Coder<Function<WindowedValue<V>, V>> transformCoder =
          (Coder) SerializableCoder.of(WindowedValueToValue.class);

      Coder<TransformedMap<K, WindowedValue<V>, V>> finalValueCoder =
          TransformedMapCoder.of(
          transformCoder,
          MapCoder.of(
              inputCoder.getKeyCoder(),
              FullWindowedValueCoder.of(inputCoder.getValueCoder(), windowCoder)));

      TransformedMap<K, WindowedValue<V>, V> defaultValue = new TransformedMap<>(
          WindowedValueToValue.<V>of(),
          ImmutableMap.<K, WindowedValue<V>>of());

      return BatchViewAsSingleton.<KV<K, V>,
                                   TransformedMap<K, WindowedValue<V>, V>,
                                   Map<K, V>,
                                   W> applyForSingleton(
          runner,
          input,
          new ToMapDoFn<K, V, W>(windowCoder),
          true,
          defaultValue,
          finalValueCoder);
    }
  }

  /**
   * Specialized implementation for
   * {@link org.apache.beam.sdk.transforms.View.AsMultimap View.AsMultimap} for the
   * Dataflow runner in batch mode.
   *
   * <p>Creates a set of {@code Ism} files sharded by the hash of the key's byte
   * representation. Each record is structured as follows:
   * <ul>
   *   <li>Key 1: User key K</li>
   *   <li>Key 2: Window</li>
   *   <li>Key 3: Index offset for a given key and window.</li>
   *   <li>Value: Windowed value</li>
   * </ul>
   *
   * <p>Alongside the data records, there are the following metadata records:
   * <ul>
   *   <li>Key 1: Metadata Key</li>
   *   <li>Key 2: Window</li>
   *   <li>Key 3: Index [0, size of map]</li>
   *   <li>Value: variable length long byte representation of size of map if index is 0,
   *              otherwise the byte representation of a key</li>
   * </ul>
   * The {@code [META, Window, 0]} record stores the number of unique keys per window, while
   * {@code [META, Window, i]}  for {@code i} in {@code [1, size of map]} stores a the users key.
   * This allows for one to access the size of the map by looking at {@code [META, Window, 0]}
   * and iterate over all the keys by accessing {@code [META, Window, i]} for {@code i} in
   * {@code [1, size of map]}.
   *
   * <p>Note that in the case of a non-deterministic key coder, we fallback to using
   * {@link org.apache.beam.sdk.transforms.View.AsSingleton View.AsSingleton} printing
   * a warning to users to specify a deterministic key coder.
   */
  static class BatchViewAsMultimap<K, V>
      extends PTransform<PCollection<KV<K, V>>, PCollectionView<Map<K, Iterable<V>>>> {
    /**
     * A {@link PTransform} that groups elements by the hash of window's byte representation
     * if the input {@link PCollection} is not within the global window. Otherwise by the hash
     * of the window and key's byte representation. This {@link PTransform} also sorts
     * the values by the combination of the window and key's byte representations.
     */
    private static class GroupByKeyHashAndSortByKeyAndWindow<K, V, W extends BoundedWindow>
        extends PTransform<PCollection<KV<K, V>>,
                           PCollection<KV<Integer, Iterable<KV<KV<K, W>, WindowedValue<V>>>>>> {

      @SystemDoFnInternal
      private static class GroupByKeyHashAndSortByKeyAndWindowDoFn<K, V, W>
          extends DoFn<KV<K, V>, KV<Integer, KV<KV<K, W>, WindowedValue<V>>>> {

        private final IsmRecordCoder<?> coder;
        private GroupByKeyHashAndSortByKeyAndWindowDoFn(IsmRecordCoder<?> coder) {
          this.coder = coder;
        }

        @ProcessElement
        public void processElement(ProcessContext c, BoundedWindow untypedWindow) throws Exception {
          @SuppressWarnings("unchecked")
          W window = (W) untypedWindow;

          c.output(
              KV.of(coder.hash(ImmutableList.of(c.element().getKey())),
                  KV.of(KV.of(c.element().getKey(), window),
                      WindowedValue.of(
                          c.element().getValue(),
                          c.timestamp(),
                          untypedWindow,
                          c.pane()))));
        }
      }

      private final IsmRecordCoder<?> coder;
      public GroupByKeyHashAndSortByKeyAndWindow(IsmRecordCoder<?> coder) {
        this.coder = coder;
      }

      @Override
      public PCollection<KV<Integer, Iterable<KV<KV<K, W>, WindowedValue<V>>>>>
          apply(PCollection<KV<K, V>> input) {

        @SuppressWarnings("unchecked")
        Coder<W> windowCoder = (Coder<W>)
            input.getWindowingStrategy().getWindowFn().windowCoder();
        @SuppressWarnings("unchecked")
        KvCoder<K, V> inputCoder = (KvCoder<K, V>) input.getCoder();

        PCollection<KV<Integer, KV<KV<K, W>, WindowedValue<V>>>> keyedByHash;
        keyedByHash = input.apply(
            ParDo.of(new GroupByKeyHashAndSortByKeyAndWindowDoFn<K, V, W>(coder)));
        keyedByHash.setCoder(
            KvCoder.of(
                VarIntCoder.of(),
                KvCoder.of(KvCoder.of(inputCoder.getKeyCoder(), windowCoder),
                    FullWindowedValueCoder.of(inputCoder.getValueCoder(), windowCoder))));

        return keyedByHash.apply(
            new GroupByKeyAndSortValuesOnly<Integer, KV<K, W>, WindowedValue<V>>());
      }
    }

    /**
     * A {@link DoFn} which creates {@link IsmRecord}s comparing successive elements windows
     * and keys to locate window and key boundaries. The main output {@link IsmRecord}s have:
     * <ul>
     *   <li>Key 1: Window</li>
     *   <li>Key 2: User key K</li>
     *   <li>Key 3: Index offset for a given key and window.</li>
     *   <li>Value: Windowed value</li>
     * </ul>
     *
     * <p>Additionally, we output all the unique keys per window seen to {@code outputForEntrySet}
     * and the unique key count per window to {@code outputForSize}.
     *
     * <p>Finally, if this {@link DoFn} has been requested to perform unique key checking, it will
     * throw an {@link IllegalStateException} if more than one key per window is found.
     */
    static class ToIsmRecordForMapLikeDoFn<K, V, W extends BoundedWindow>
        extends DoFn<KV<Integer, Iterable<KV<KV<K, W>, WindowedValue<V>>>>,
                             IsmRecord<WindowedValue<V>>> {

      private final TupleTag<KV<Integer, KV<W, Long>>> outputForSize;
      private final TupleTag<KV<Integer, KV<W, K>>> outputForEntrySet;
      private final Coder<W> windowCoder;
      private final Coder<K> keyCoder;
      private final IsmRecordCoder<WindowedValue<V>> ismCoder;
      private final boolean uniqueKeysExpected;
      ToIsmRecordForMapLikeDoFn(
          TupleTag<KV<Integer, KV<W, Long>>> outputForSize,
          TupleTag<KV<Integer, KV<W, K>>> outputForEntrySet,
          Coder<W> windowCoder,
          Coder<K> keyCoder,
          IsmRecordCoder<WindowedValue<V>> ismCoder,
          boolean uniqueKeysExpected) {
        this.outputForSize = outputForSize;
        this.outputForEntrySet = outputForEntrySet;
        this.windowCoder = windowCoder;
        this.keyCoder = keyCoder;
        this.ismCoder = ismCoder;
        this.uniqueKeysExpected = uniqueKeysExpected;
      }

      @ProcessElement
      public void processElement(ProcessContext c) throws Exception {
        long currentKeyIndex = 0;
        // We use one based indexing while counting
        long currentUniqueKeyCounter = 1;
        Iterator<KV<KV<K, W>, WindowedValue<V>>> iterator = c.element().getValue().iterator();

        KV<KV<K, W>, WindowedValue<V>> currentValue = iterator.next();
        Object currentKeyStructuralValue =
            keyCoder.structuralValue(currentValue.getKey().getKey());
        Object currentWindowStructuralValue =
            windowCoder.structuralValue(currentValue.getKey().getValue());

        while (iterator.hasNext()) {
          KV<KV<K, W>, WindowedValue<V>> nextValue = iterator.next();
          Object nextKeyStructuralValue =
              keyCoder.structuralValue(nextValue.getKey().getKey());
          Object nextWindowStructuralValue =
              windowCoder.structuralValue(nextValue.getKey().getValue());

          outputDataRecord(c, currentValue, currentKeyIndex);

          final long nextKeyIndex;
          final long nextUniqueKeyCounter;

          // Check to see if its a new window
          if (!currentWindowStructuralValue.equals(nextWindowStructuralValue)) {
            // The next value is a new window, so we output for size the number of unique keys
            // seen and the last key of the window. We also reset the next key index the unique
            // key counter.
            outputMetadataRecordForSize(c, currentValue, currentUniqueKeyCounter);
            outputMetadataRecordForEntrySet(c, currentValue);

            nextKeyIndex = 0;
            nextUniqueKeyCounter = 1;
          } else if (!currentKeyStructuralValue.equals(nextKeyStructuralValue)){
            // It is a new key within the same window so output the key for the entry set,
            // reset the key index and increase the count of unique keys seen within this window.
            outputMetadataRecordForEntrySet(c, currentValue);

            nextKeyIndex = 0;
            nextUniqueKeyCounter = currentUniqueKeyCounter + 1;
          } else if (!uniqueKeysExpected) {
            // It is not a new key so we don't have to output the number of elements in this
            // window or increase the unique key counter. All we do is increase the key index.

            nextKeyIndex = currentKeyIndex + 1;
            nextUniqueKeyCounter = currentUniqueKeyCounter;
          } else {
            throw new IllegalStateException(String.format(
                "Unique keys are expected but found key %s with values %s and %s in window %s.",
                currentValue.getKey().getKey(),
                currentValue.getValue().getValue(),
                nextValue.getValue().getValue(),
                currentValue.getKey().getValue()));
          }

          currentValue = nextValue;
          currentWindowStructuralValue = nextWindowStructuralValue;
          currentKeyStructuralValue = nextKeyStructuralValue;
          currentKeyIndex = nextKeyIndex;
          currentUniqueKeyCounter = nextUniqueKeyCounter;
        }

        outputDataRecord(c, currentValue, currentKeyIndex);
        outputMetadataRecordForSize(c, currentValue, currentUniqueKeyCounter);
        // The last value for this hash is guaranteed to be at a window boundary
        // so we output a record with the number of unique keys seen.
        outputMetadataRecordForEntrySet(c, currentValue);
      }

      /** This outputs the data record. */
      private void outputDataRecord(
          ProcessContext c, KV<KV<K, W>, WindowedValue<V>> value, long keyIndex) {
        IsmRecord<WindowedValue<V>> ismRecord = IsmRecord.of(
            ImmutableList.of(
                value.getKey().getKey(),
                value.getKey().getValue(),
                keyIndex),
            value.getValue());
        c.output(ismRecord);
      }

      /**
       * This outputs records which will be used to compute the number of keys for a given window.
       */
      private void outputMetadataRecordForSize(
          ProcessContext c, KV<KV<K, W>, WindowedValue<V>> value, long uniqueKeyCount) {
        c.sideOutput(outputForSize,
            KV.of(ismCoder.hash(ImmutableList.of(IsmFormat.getMetadataKey(),
                                                 value.getKey().getValue())),
                KV.of(value.getKey().getValue(), uniqueKeyCount)));
      }

      /** This outputs records which will be used to construct the entry set. */
      private void outputMetadataRecordForEntrySet(
          ProcessContext c, KV<KV<K, W>, WindowedValue<V>> value) {
        c.sideOutput(outputForEntrySet,
            KV.of(ismCoder.hash(ImmutableList.of(IsmFormat.getMetadataKey(),
                                                 value.getKey().getValue())),
                KV.of(value.getKey().getValue(), value.getKey().getKey())));
      }
    }

    /**
     * A {@link DoFn} which outputs a metadata {@link IsmRecord} per window of:
       * <ul>
       *   <li>Key 1: META key</li>
       *   <li>Key 2: window</li>
       *   <li>Key 3: 0L (constant)</li>
       *   <li>Value: sum of values for window</li>
       * </ul>
       *
       * <p>This {@link DoFn} is meant to be used to compute the number of unique keys
       * per window for map and multimap side inputs.
       */
    static class ToIsmMetadataRecordForSizeDoFn<K, V, W extends BoundedWindow>
        extends DoFn<KV<Integer, Iterable<KV<W, Long>>>, IsmRecord<WindowedValue<V>>> {
      private final Coder<W> windowCoder;
      ToIsmMetadataRecordForSizeDoFn(Coder<W> windowCoder) {
        this.windowCoder = windowCoder;
      }

      @ProcessElement
      public void processElement(ProcessContext c) throws Exception {
        Iterator<KV<W, Long>> iterator = c.element().getValue().iterator();
        KV<W, Long> currentValue = iterator.next();
        Object currentWindowStructuralValue = windowCoder.structuralValue(currentValue.getKey());
        long size = 0;
        while (iterator.hasNext()) {
          KV<W, Long> nextValue = iterator.next();
          Object nextWindowStructuralValue = windowCoder.structuralValue(nextValue.getKey());

          size += currentValue.getValue();
          if (!currentWindowStructuralValue.equals(nextWindowStructuralValue)) {
            c.output(IsmRecord.<WindowedValue<V>>meta(
                ImmutableList.of(IsmFormat.getMetadataKey(), currentValue.getKey(), 0L),
                CoderUtils.encodeToByteArray(VarLongCoder.of(), size)));
            size = 0;
          }

          currentValue = nextValue;
          currentWindowStructuralValue = nextWindowStructuralValue;
        }

        size += currentValue.getValue();
        // Output the final value since it is guaranteed to be on a window boundary.
        c.output(IsmRecord.<WindowedValue<V>>meta(
            ImmutableList.of(IsmFormat.getMetadataKey(), currentValue.getKey(), 0L),
            CoderUtils.encodeToByteArray(VarLongCoder.of(), size)));
      }
    }

    /**
     * A {@link DoFn} which outputs a metadata {@link IsmRecord} per window and key pair of:
       * <ul>
       *   <li>Key 1: META key</li>
       *   <li>Key 2: window</li>
       *   <li>Key 3: index offset (1-based index)</li>
       *   <li>Value: key</li>
       * </ul>
       *
       * <p>This {@link DoFn} is meant to be used to output index to key records
       * per window for map and multimap side inputs.
       */
    static class ToIsmMetadataRecordForKeyDoFn<K, V, W extends BoundedWindow>
        extends DoFn<KV<Integer, Iterable<KV<W, K>>>, IsmRecord<WindowedValue<V>>> {

      private final Coder<K> keyCoder;
      private final Coder<W> windowCoder;
      ToIsmMetadataRecordForKeyDoFn(Coder<K> keyCoder, Coder<W> windowCoder) {
        this.keyCoder = keyCoder;
        this.windowCoder = windowCoder;
      }

      @ProcessElement
      public void processElement(ProcessContext c) throws Exception {
        Iterator<KV<W, K>> iterator = c.element().getValue().iterator();
        KV<W, K> currentValue = iterator.next();
        Object currentWindowStructuralValue = windowCoder.structuralValue(currentValue.getKey());
        long elementsInWindow = 1;
        while (iterator.hasNext()) {
          KV<W, K> nextValue = iterator.next();
          Object nextWindowStructuralValue = windowCoder.structuralValue(nextValue.getKey());

          c.output(IsmRecord.<WindowedValue<V>>meta(
              ImmutableList.of(IsmFormat.getMetadataKey(), currentValue.getKey(), elementsInWindow),
              CoderUtils.encodeToByteArray(keyCoder, currentValue.getValue())));
          elementsInWindow += 1;

          if (!currentWindowStructuralValue.equals(nextWindowStructuralValue)) {
            elementsInWindow = 1;
          }

          currentValue = nextValue;
          currentWindowStructuralValue = nextWindowStructuralValue;
        }

        // Output the final value since it is guaranteed to be on a window boundary.
        c.output(IsmRecord.<WindowedValue<V>>meta(
            ImmutableList.of(IsmFormat.getMetadataKey(), currentValue.getKey(), elementsInWindow),
            CoderUtils.encodeToByteArray(keyCoder, currentValue.getValue())));
      }
    }

    /**
     * A {@link DoFn} which partitions sets of elements by window boundaries. Within each
     * partition, the set of elements is transformed into a {@link TransformedMap}.
     * The transformed {@code Map<K, Iterable<V>>} is backed by a
     * {@code Map<K, Iterable<WindowedValue<V>>>} and contains a function
     * {@code Iterable<WindowedValue<V>> -> Iterable<V>}.
     *
     * <p>Outputs {@link IsmRecord}s having:
     * <ul>
     *   <li>Key 1: Window</li>
     *   <li>Value: Transformed map containing a transform that removes the encapsulation
     *              of the window around each value,
     *              {@code Map<K, Iterable<WindowedValue<V>>> -> Map<K, Iterable<V>>}.</li>
     * </ul>
     */
    static class ToMultimapDoFn<K, V, W extends BoundedWindow>
        extends DoFn<KV<Integer, Iterable<KV<W, WindowedValue<KV<K, V>>>>>,
                             IsmRecord<WindowedValue<TransformedMap<K,
                                                                    Iterable<WindowedValue<V>>,
                                                                    Iterable<V>>>>> {

      private final Coder<W> windowCoder;
      ToMultimapDoFn(Coder<W> windowCoder) {
        this.windowCoder = windowCoder;
      }

      @ProcessElement
      public void processElement(ProcessContext c)
          throws Exception {
        Optional<Object> previousWindowStructuralValue = Optional.absent();
        Optional<W> previousWindow = Optional.absent();
        Multimap<K, WindowedValue<V>> multimap = HashMultimap.create();
        for (KV<W, WindowedValue<KV<K, V>>> kv : c.element().getValue()) {
          Object currentWindowStructuralValue = windowCoder.structuralValue(kv.getKey());
          if (previousWindowStructuralValue.isPresent()
              && !previousWindowStructuralValue.get().equals(currentWindowStructuralValue)) {
            // Construct the transformed map containing all the elements since we
            // are at a window boundary.
            @SuppressWarnings({"unchecked", "rawtypes"})
            Map<K, Iterable<WindowedValue<V>>> resultMap = (Map) multimap.asMap();
            c.output(IsmRecord.<WindowedValue<TransformedMap<K,
                                                             Iterable<WindowedValue<V>>,
                                                             Iterable<V>>>>of(
                ImmutableList.of(previousWindow.get()),
                valueInEmptyWindows(
                    new TransformedMap<>(
                        IterableWithWindowedValuesToIterable.<V>of(), resultMap))));
            multimap = HashMultimap.create();
          }

          multimap.put(kv.getValue().getValue().getKey(),
                       kv.getValue().withValue(kv.getValue().getValue().getValue()));
          previousWindowStructuralValue = Optional.of(currentWindowStructuralValue);
          previousWindow = Optional.of(kv.getKey());
        }

        // The last value for this hash is guaranteed to be at a window boundary
        // so we output a transformed map containing all the elements since the last
        // window boundary.
        @SuppressWarnings({"unchecked", "rawtypes"})
        Map<K, Iterable<WindowedValue<V>>> resultMap = (Map) multimap.asMap();
        c.output(IsmRecord.<WindowedValue<TransformedMap<K,
                                                         Iterable<WindowedValue<V>>,
                                                         Iterable<V>>>>of(
            ImmutableList.of(previousWindow.get()),
            valueInEmptyWindows(
                new TransformedMap<>(IterableWithWindowedValuesToIterable.<V>of(), resultMap))));
      }
    }

    private final DataflowRunner runner;
    /**
     * Builds an instance of this class from the overridden transform.
     */
    @SuppressWarnings("unused") // used via reflection in DataflowRunner#apply()
    public BatchViewAsMultimap(DataflowRunner runner, View.AsMultimap<K, V> transform) {
      this.runner = runner;
    }

    @Override
    public PCollectionView<Map<K, Iterable<V>>> apply(PCollection<KV<K, V>> input) {
      return this.<BoundedWindow>applyInternal(input);
    }

    private <W extends BoundedWindow> PCollectionView<Map<K, Iterable<V>>>
        applyInternal(PCollection<KV<K, V>> input) {
      @SuppressWarnings({"rawtypes", "unchecked"})
      KvCoder<K, V> inputCoder = (KvCoder) input.getCoder();
      try {
        PCollectionView<Map<K, Iterable<V>>> view = PCollectionViews.multimapView(
            input.getPipeline(), input.getWindowingStrategy(), inputCoder);

        return applyForMapLike(runner, input, view, false /* unique keys not expected */);
      } catch (NonDeterministicException e) {
        runner.recordViewUsesNonDeterministicKeyCoder(this);

        // Since the key coder is not deterministic, we convert the map into a singleton
        // and return a singleton view equivalent.
        return applyForSingletonFallback(input);
      }
    }

    /** Transforms the input {@link PCollection} into a singleton {@link Map} per window. */
    private <W extends BoundedWindow> PCollectionView<Map<K, Iterable<V>>>
        applyForSingletonFallback(PCollection<KV<K, V>> input) {
      @SuppressWarnings("unchecked")
      Coder<W> windowCoder = (Coder<W>)
          input.getWindowingStrategy().getWindowFn().windowCoder();

      @SuppressWarnings({"rawtypes", "unchecked"})
      KvCoder<K, V> inputCoder = (KvCoder) input.getCoder();

      @SuppressWarnings({"unchecked", "rawtypes"})
      Coder<Function<Iterable<WindowedValue<V>>, Iterable<V>>> transformCoder =
          (Coder) SerializableCoder.of(IterableWithWindowedValuesToIterable.class);

      Coder<TransformedMap<K, Iterable<WindowedValue<V>>, Iterable<V>>> finalValueCoder =
          TransformedMapCoder.of(
          transformCoder,
          MapCoder.of(
              inputCoder.getKeyCoder(),
              IterableCoder.of(
                  FullWindowedValueCoder.of(inputCoder.getValueCoder(), windowCoder))));

      TransformedMap<K, Iterable<WindowedValue<V>>, Iterable<V>> defaultValue =
          new TransformedMap<>(
              IterableWithWindowedValuesToIterable.<V>of(),
              ImmutableMap.<K, Iterable<WindowedValue<V>>>of());

      return BatchViewAsSingleton.<KV<K, V>,
                                   TransformedMap<K, Iterable<WindowedValue<V>>, Iterable<V>>,
                                   Map<K, Iterable<V>>,
                                   W> applyForSingleton(
          runner,
          input,
          new ToMultimapDoFn<K, V, W>(windowCoder),
          true,
          defaultValue,
          finalValueCoder);
    }

    private static <K, V, W extends BoundedWindow, ViewT> PCollectionView<ViewT> applyForMapLike(
        DataflowRunner runner,
        PCollection<KV<K, V>> input,
        PCollectionView<ViewT> view,
        boolean uniqueKeysExpected) throws NonDeterministicException {

      @SuppressWarnings("unchecked")
      Coder<W> windowCoder = (Coder<W>)
          input.getWindowingStrategy().getWindowFn().windowCoder();

      @SuppressWarnings({"rawtypes", "unchecked"})
      KvCoder<K, V> inputCoder = (KvCoder) input.getCoder();

      // If our key coder is deterministic, we can use the key portion of each KV
      // part of a composite key containing the window , key and index.
      inputCoder.getKeyCoder().verifyDeterministic();

      IsmRecordCoder<WindowedValue<V>> ismCoder =
          coderForMapLike(windowCoder, inputCoder.getKeyCoder(), inputCoder.getValueCoder());

      // Create the various output tags representing the main output containing the data stream
      // and the side outputs containing the metadata about the size and entry set.
      TupleTag<IsmRecord<WindowedValue<V>>> mainOutputTag = new TupleTag<>();
      TupleTag<KV<Integer, KV<W, Long>>> outputForSizeTag = new TupleTag<>();
      TupleTag<KV<Integer, KV<W, K>>> outputForEntrySetTag = new TupleTag<>();

      // Process all the elements grouped by key hash, and sorted by key and then window
      // outputting to all the outputs defined above.
      PCollectionTuple outputTuple = input
           .apply("GBKaSVForData", new GroupByKeyHashAndSortByKeyAndWindow<K, V, W>(ismCoder))
           .apply(ParDo.of(new ToIsmRecordForMapLikeDoFn<>(
                   outputForSizeTag, outputForEntrySetTag,
                   windowCoder, inputCoder.getKeyCoder(), ismCoder, uniqueKeysExpected))
                       .withOutputTags(mainOutputTag,
                                       TupleTagList.of(
                                           ImmutableList.<TupleTag<?>>of(outputForSizeTag,
                                                                         outputForEntrySetTag))));

      // Set the coder on the main data output.
      PCollection<IsmRecord<WindowedValue<V>>> perHashWithReifiedWindows =
          outputTuple.get(mainOutputTag);
      perHashWithReifiedWindows.setCoder(ismCoder);

      // Set the coder on the metadata output for size and process the entries
      // producing a [META, Window, 0L] record per window storing the number of unique keys
      // for each window.
      PCollection<KV<Integer, KV<W, Long>>> outputForSize = outputTuple.get(outputForSizeTag);
      outputForSize.setCoder(
          KvCoder.of(VarIntCoder.of(),
                     KvCoder.of(windowCoder, VarLongCoder.of())));
      PCollection<IsmRecord<WindowedValue<V>>> windowMapSizeMetadata = outputForSize
          .apply("GBKaSVForSize", new GroupByKeyAndSortValuesOnly<Integer, W, Long>())
          .apply(ParDo.of(new ToIsmMetadataRecordForSizeDoFn<K, V, W>(windowCoder)));
      windowMapSizeMetadata.setCoder(ismCoder);

      // Set the coder on the metadata output destined to build the entry set and process the
      // entries producing a [META, Window, Index] record per window key pair storing the key.
      PCollection<KV<Integer, KV<W, K>>> outputForEntrySet =
          outputTuple.get(outputForEntrySetTag);
      outputForEntrySet.setCoder(
          KvCoder.of(VarIntCoder.of(),
                     KvCoder.of(windowCoder, inputCoder.getKeyCoder())));
      PCollection<IsmRecord<WindowedValue<V>>> windowMapKeysMetadata = outputForEntrySet
          .apply("GBKaSVForKeys", new GroupByKeyAndSortValuesOnly<Integer, W, K>())
          .apply(ParDo.of(
              new ToIsmMetadataRecordForKeyDoFn<K, V, W>(inputCoder.getKeyCoder(), windowCoder)));
      windowMapKeysMetadata.setCoder(ismCoder);

      // Set that all these outputs should be materialized using an indexed format.
      runner.addPCollectionRequiringIndexedFormat(perHashWithReifiedWindows);
      runner.addPCollectionRequiringIndexedFormat(windowMapSizeMetadata);
      runner.addPCollectionRequiringIndexedFormat(windowMapKeysMetadata);

      PCollectionList<IsmRecord<WindowedValue<V>>> outputs =
          PCollectionList.of(ImmutableList.of(
              perHashWithReifiedWindows, windowMapSizeMetadata, windowMapKeysMetadata));

      return Pipeline.applyTransform(outputs,
                                     Flatten.<IsmRecord<WindowedValue<V>>>pCollections())
          .apply(CreatePCollectionView.<IsmRecord<WindowedValue<V>>,
                                        ViewT>of(view));
    }

    @Override
    protected String getKindString() {
      return "BatchViewAsMultimap";
    }

    static <V> IsmRecordCoder<WindowedValue<V>> coderForMapLike(
        Coder<? extends BoundedWindow> windowCoder, Coder<?> keyCoder, Coder<V> valueCoder) {
      // TODO: swap to use a variable length long coder which has values which compare
      // the same as their byte representation compare lexicographically within the key coder
      return IsmRecordCoder.of(
          1, // We use only the key for hashing when producing value records
          2, // Since the key is not present, we add the window to the hash when
             // producing metadata records
          ImmutableList.of(
              MetadataKeyCoder.of(keyCoder),
              windowCoder,
              BigEndianLongCoder.of()),
          FullWindowedValueCoder.of(valueCoder, windowCoder));
    }
  }

  /**
   * A {@code Map<K, V2>} backed by a {@code Map<K, V1>} and a function that transforms
   * {@code V1 -> V2}.
   */
  static class TransformedMap<K, V1, V2>
      extends ForwardingMap<K, V2> {
    private final Function<V1, V2> transform;
    private final Map<K, V1> originalMap;
    private final Map<K, V2> transformedMap;

    private TransformedMap(Function<V1, V2> transform, Map<K, V1> originalMap) {
      this.transform = transform;
      this.originalMap = Collections.unmodifiableMap(originalMap);
      this.transformedMap = Maps.transformValues(originalMap, transform);
    }

    @Override
    protected Map<K, V2> delegate() {
      return transformedMap;
    }
  }

  /**
   * A {@link Coder} for {@link TransformedMap}s.
   */
  static class TransformedMapCoder<K, V1, V2>
      extends StandardCoder<TransformedMap<K, V1, V2>> {
    private final Coder<Function<V1, V2>> transformCoder;
    private final Coder<Map<K, V1>> originalMapCoder;

    private TransformedMapCoder(
        Coder<Function<V1, V2>> transformCoder, Coder<Map<K, V1>> originalMapCoder) {
      this.transformCoder = transformCoder;
      this.originalMapCoder = originalMapCoder;
    }

    public static <K, V1, V2> TransformedMapCoder<K, V1, V2> of(
        Coder<Function<V1, V2>> transformCoder, Coder<Map<K, V1>> originalMapCoder) {
      return new TransformedMapCoder<>(transformCoder, originalMapCoder);
    }

    @JsonCreator
    public static <K, V1, V2> TransformedMapCoder<K, V1, V2> of(
        @JsonProperty(PropertyNames.COMPONENT_ENCODINGS)
        List<Coder<?>> components) {
      checkArgument(components.size() == 2,
          "Expecting 2 components, got " + components.size());
      @SuppressWarnings("unchecked")
      Coder<Function<V1, V2>> transformCoder = (Coder<Function<V1, V2>>) components.get(0);
      @SuppressWarnings("unchecked")
      Coder<Map<K, V1>> originalMapCoder = (Coder<Map<K, V1>>) components.get(1);
      return of(transformCoder, originalMapCoder);
    }

    @Override
    public void encode(TransformedMap<K, V1, V2> value, OutputStream outStream,
        Coder.Context context) throws CoderException, IOException {
      transformCoder.encode(value.transform, outStream, context.nested());
      originalMapCoder.encode(value.originalMap, outStream, context.nested());
    }

    @Override
    public TransformedMap<K, V1, V2> decode(
        InputStream inStream, Coder.Context context) throws CoderException, IOException {
      return new TransformedMap<>(
          transformCoder.decode(inStream, context.nested()),
          originalMapCoder.decode(inStream, context.nested()));
    }

    @Override
    public List<? extends Coder<?>> getCoderArguments() {
      return Arrays.asList(transformCoder, originalMapCoder);
    }

    @Override
    public void verifyDeterministic()
        throws org.apache.beam.sdk.coders.Coder.NonDeterministicException {
      verifyDeterministic("Expected transform coder to be deterministic.", transformCoder);
      verifyDeterministic("Expected map coder to be deterministic.", originalMapCoder);
    }
  }

  /**
   * A {@link Function} which converts {@code WindowedValue<V>} to {@code V}.
   */
  private static class WindowedValueToValue<V> implements
      Function<WindowedValue<V>, V>, Serializable {
    private static final WindowedValueToValue<?> INSTANCE = new WindowedValueToValue<>();

    @SuppressWarnings({"unchecked", "rawtypes"})
    private static <V> WindowedValueToValue<V> of() {
      return (WindowedValueToValue) INSTANCE;
    }

    @Override
    public V apply(WindowedValue<V> input) {
      return input.getValue();
    }
  }

  /**
   * A {@link Function} which converts {@code Iterable<WindowedValue<V>>} to {@code Iterable<V>}.
   */
  private static class IterableWithWindowedValuesToIterable<V> implements
      Function<Iterable<WindowedValue<V>>, Iterable<V>>, Serializable {
    private static final IterableWithWindowedValuesToIterable<?> INSTANCE =
        new IterableWithWindowedValuesToIterable<>();

    @SuppressWarnings({"unchecked", "rawtypes"})
    private static <V> IterableWithWindowedValuesToIterable<V> of() {
      return (IterableWithWindowedValuesToIterable) INSTANCE;
    }

    @Override
    public Iterable<V> apply(Iterable<WindowedValue<V>> input) {
      return Iterables.transform(input, WindowedValueToValue.<V>of());
    }
  }

  /**
   * Specialized implementation which overrides
   * {@link org.apache.beam.sdk.io.Write.Bound Write.Bound} to provide Google
   * Cloud Dataflow specific path validation of {@link FileBasedSink}s.
   */
  private static class BatchWrite<T> extends PTransform<PCollection<T>, PDone> {
    private final DataflowRunner runner;
    private final Write.Bound<T> transform;
    /**
     * Builds an instance of this class from the overridden transform.
     */
    @SuppressWarnings("unused") // used via reflection in DataflowRunner#apply()
    public BatchWrite(DataflowRunner runner, Write.Bound<T> transform) {
      this.runner = runner;
      this.transform = transform;
    }

    @Override
    public PDone apply(PCollection<T> input) {
      if (transform.getSink() instanceof FileBasedSink) {
        FileBasedSink<?> sink = (FileBasedSink<?>) transform.getSink();
        PathValidator validator = runner.options.getPathValidator();
        validator.validateOutputFilePrefixSupported(sink.getBaseOutputFilename());
      }
      return transform.apply(input);
    }
  }

  // ================================================================================
  // PubsubIO translations
  // ================================================================================

  /**
   * Suppress application of {@link PubsubUnboundedSource#apply} in streaming mode so that we
   * can instead defer to Windmill's implementation.
   */
  private static class StreamingPubsubIORead<T> extends PTransform<PBegin, PCollection<T>> {
    private final PubsubUnboundedSource<T> transform;

    /**
     * Builds an instance of this class from the overridden transform.
     */
    public StreamingPubsubIORead(
        DataflowRunner runner, PubsubUnboundedSource<T> transform) {
      this.transform = transform;
    }

    PubsubUnboundedSource<T> getOverriddenTransform() {
      return transform;
    }

    @Override
    public PCollection<T> apply(PBegin input) {
      return PCollection.<T>createPrimitiveOutputInternal(
          input.getPipeline(), WindowingStrategy.globalDefault(), IsBounded.UNBOUNDED)
          .setCoder(transform.getElementCoder());
    }

    @Override
    protected String getKindString() {
      return "StreamingPubsubIORead";
    }

    static {
      DataflowPipelineTranslator.registerTransformTranslator(
          StreamingPubsubIORead.class, new StreamingPubsubIOReadTranslator<>());
    }
  }

  /**
   * Rewrite {@link StreamingPubsubIORead} to the appropriate internal node.
   */
  private static class StreamingPubsubIOReadTranslator<T> implements
      TransformTranslator<StreamingPubsubIORead<T>> {
    @Override
    public void translate(
        StreamingPubsubIORead<T> transform,
        TranslationContext context) {
      checkArgument(context.getPipelineOptions().isStreaming(),
                    "StreamingPubsubIORead is only for streaming pipelines.");
      PubsubUnboundedSource<T> overriddenTransform = transform.getOverriddenTransform();
      context.addStep(transform, "ParallelRead");
      context.addInput(PropertyNames.FORMAT, "pubsub");
      if (overriddenTransform.getTopic() != null) {
        context.addInput(PropertyNames.PUBSUB_TOPIC,
                         overriddenTransform.getTopic().getV1Beta1Path());
      }
      if (overriddenTransform.getSubscription() != null) {
        context.addInput(
            PropertyNames.PUBSUB_SUBSCRIPTION,
            overriddenTransform.getSubscription().getV1Beta1Path());
      }
      if (overriddenTransform.getTimestampLabel() != null) {
        context.addInput(PropertyNames.PUBSUB_TIMESTAMP_LABEL,
                         overriddenTransform.getTimestampLabel());
      }
      if (overriddenTransform.getIdLabel() != null) {
        context.addInput(PropertyNames.PUBSUB_ID_LABEL, overriddenTransform.getIdLabel());
      }
      context.addValueOnlyOutput(context.getOutput(transform));
    }
  }

  /**
   * Suppress application of {@link PubsubUnboundedSink#apply} in streaming mode so that we
   * can instead defer to Windmill's implementation.
   */
  private static class StreamingPubsubIOWrite<T> extends PTransform<PCollection<T>, PDone> {
    private final PubsubUnboundedSink<T> transform;

    /**
     * Builds an instance of this class from the overridden transform.
     */
    public StreamingPubsubIOWrite(
        DataflowRunner runner, PubsubUnboundedSink<T> transform) {
      this.transform = transform;
    }

    PubsubUnboundedSink<T> getOverriddenTransform() {
      return transform;
    }

    @Override
    public PDone apply(PCollection<T> input) {
      return PDone.in(input.getPipeline());
    }

    @Override
    protected String getKindString() {
      return "StreamingPubsubIOWrite";
    }

    static {
      DataflowPipelineTranslator.registerTransformTranslator(
          StreamingPubsubIOWrite.class, new StreamingPubsubIOWriteTranslator<>());
    }
  }

  /**
   * Rewrite {@link StreamingPubsubIOWrite} to the appropriate internal node.
   */
  private static class StreamingPubsubIOWriteTranslator<T> implements
      TransformTranslator<StreamingPubsubIOWrite<T>> {

    @Override
    public void translate(
        StreamingPubsubIOWrite<T> transform,
        TranslationContext context) {
      checkArgument(context.getPipelineOptions().isStreaming(),
                    "StreamingPubsubIOWrite is only for streaming pipelines.");
      PubsubUnboundedSink<T> overriddenTransform = transform.getOverriddenTransform();
      context.addStep(transform, "ParallelWrite");
      context.addInput(PropertyNames.FORMAT, "pubsub");
      context.addInput(PropertyNames.PUBSUB_TOPIC, overriddenTransform.getTopic().getV1Beta1Path());
      if (overriddenTransform.getTimestampLabel() != null) {
        context.addInput(PropertyNames.PUBSUB_TIMESTAMP_LABEL,
                         overriddenTransform.getTimestampLabel());
      }
      if (overriddenTransform.getIdLabel() != null) {
        context.addInput(PropertyNames.PUBSUB_ID_LABEL, overriddenTransform.getIdLabel());
      }
      context.addEncodingInput(
          WindowedValue.getValueOnlyCoder(overriddenTransform.getElementCoder()));
      context.addInput(PropertyNames.PARALLEL_INPUT, context.getInput(transform));
    }
  }

  // ================================================================================

  /**
   * Specialized implementation for
   * {@link org.apache.beam.sdk.io.Read.Unbounded Read.Unbounded} for the
   * Dataflow runner in streaming mode.
   *
   * <p>In particular, if an UnboundedSource requires deduplication, then features of WindmillSink
   * are leveraged to do the deduplication.
   */
  private static class StreamingUnboundedRead<T> extends PTransform<PInput, PCollection<T>> {
    private final UnboundedSource<T, ?> source;

    /**
     * Builds an instance of this class from the overridden transform.
     */
    @SuppressWarnings("unused") // used via reflection in DataflowRunner#apply()
    public StreamingUnboundedRead(DataflowRunner runner, Read.Unbounded<T> transform) {
      this.source = transform.getSource();
    }

    @Override
    protected Coder<T> getDefaultOutputCoder() {
      return source.getDefaultOutputCoder();
    }

    @Override
    public final PCollection<T> apply(PInput input) {
      source.validate();

      if (source.requiresDeduping()) {
        return Pipeline.applyTransform(input, new ReadWithIds<>(source))
            .apply(new Deduplicate<T>());
      } else {
        return Pipeline.applyTransform(input, new ReadWithIds<>(source))
            .apply("StripIds", ParDo.of(new ValueWithRecordId.StripIdsDoFn<T>()));
      }
    }

    /**
     * {@link PTransform} that reads {@code (record,recordId)} pairs from an
     * {@link UnboundedSource}.
     */
    private static class ReadWithIds<T>
        extends PTransform<PInput, PCollection<ValueWithRecordId<T>>> {
      private final UnboundedSource<T, ?> source;

      private ReadWithIds(UnboundedSource<T, ?> source) {
        this.source = source;
      }

      @Override
      public final PCollection<ValueWithRecordId<T>> apply(PInput input) {
        return PCollection.<ValueWithRecordId<T>>createPrimitiveOutputInternal(
            input.getPipeline(), WindowingStrategy.globalDefault(), IsBounded.UNBOUNDED);
      }

      @Override
      protected Coder<ValueWithRecordId<T>> getDefaultOutputCoder() {
        return ValueWithRecordId.ValueWithRecordIdCoder.of(source.getDefaultOutputCoder());
      }

      @Override
      public void populateDisplayData(DisplayData.Builder builder) {
        builder.delegate(source);
      }

      public UnboundedSource<T, ?> getSource() {
        return source;
      }
    }

    @Override
    public String getKindString() {
      return "Read(" + approximateSimpleName(source.getClass()) + ")";
    }

    static {
      DataflowPipelineTranslator.registerTransformTranslator(
          ReadWithIds.class, new ReadWithIdsTranslator());
    }

    private static class ReadWithIdsTranslator
        implements DataflowPipelineTranslator.TransformTranslator<ReadWithIds<?>> {
      @Override
      public void translate(ReadWithIds<?> transform,
          DataflowPipelineTranslator.TranslationContext context) {
        ReadTranslator.translateReadHelper(transform.getSource(), transform, context);
      }
    }
  }

  /**
   * Remove values with duplicate ids.
   */
  private static class Deduplicate<T>
      extends PTransform<PCollection<ValueWithRecordId<T>>, PCollection<T>> {
    // Use a finite set of keys to improve bundling.  Without this, the key space
    // will be the space of ids which is potentially very large, which results in much
    // more per-key overhead.
    private static final int NUM_RESHARD_KEYS = 10000;
    @Override
    public PCollection<T> apply(PCollection<ValueWithRecordId<T>> input) {
      return input
          .apply(WithKeys.of(new SerializableFunction<ValueWithRecordId<T>, Integer>() {
                    @Override
                    public Integer apply(ValueWithRecordId<T> value) {
                      return Arrays.hashCode(value.getId()) % NUM_RESHARD_KEYS;
                    }
                  }))
          // Reshuffle will dedup based on ids in ValueWithRecordId by passing the data through
          // WindmillSink.
          .apply(Reshuffle.<Integer, ValueWithRecordId<T>>of())
          .apply("StripIds", ParDo.of(
              new DoFn<KV<Integer, ValueWithRecordId<T>>, T>() {
                @ProcessElement
                public void processElement(ProcessContext c) {
                  c.output(c.element().getValue().getValue());
                }
              }));
    }
  }

  /**
   * Specialized implementation for {@link org.apache.beam.sdk.io.Read.Bounded Read.Bounded} for the
   * Dataflow runner in streaming mode.
   */
  private static class StreamingBoundedRead<T> extends PTransform<PBegin, PCollection<T>> {
    private final BoundedSource<T> source;

    /** Builds an instance of this class from the overridden transform. */
    @SuppressWarnings("unused") // used via reflection in DataflowRunner#apply()
    public StreamingBoundedRead(DataflowRunner runner, Read.Bounded<T> transform) {
      this.source = transform.getSource();
    }

    @Override
    protected Coder<T> getDefaultOutputCoder() {
      return source.getDefaultOutputCoder();
    }

    @Override
    public final PCollection<T> apply(PBegin input) {
      source.validate();

      return Pipeline.applyTransform(input, new DataflowUnboundedReadFromBoundedSource<>(source))
          .setIsBoundedInternal(IsBounded.BOUNDED);
    }
  }

  /**
   * A specialized {@link DoFn} for writing the contents of a {@link PCollection}
   * to a streaming {@link PCollectionView} backend implementation.
   */
  @Deprecated
  public static class StreamingPCollectionViewWriterFn<T>
  extends OldDoFn<Iterable<T>, T> implements OldDoFn.RequiresWindowAccess {
    private final PCollectionView<?> view;
    private final Coder<T> dataCoder;

    public static <T> StreamingPCollectionViewWriterFn<T> create(
        PCollectionView<?> view, Coder<T> dataCoder) {
      return new StreamingPCollectionViewWriterFn<>(view, dataCoder);
    }

    private StreamingPCollectionViewWriterFn(PCollectionView<?> view, Coder<T> dataCoder) {
      this.view = view;
      this.dataCoder = dataCoder;
    }

    public PCollectionView<?> getView() {
      return view;
    }

    public Coder<T> getDataCoder() {
      return dataCoder;
    }

    @Override
    public void processElement(ProcessContext c) throws Exception {
      List<WindowedValue<T>> output = new ArrayList<>();
      for (T elem : c.element()) {
        output.add(WindowedValue.of(elem, c.timestamp(), c.window(), c.pane()));
      }

      c.windowingInternals().writePCollectionViewData(
          view.getTagInternal(), output, dataCoder);
    }
  }

  /**
   * Specialized implementation for
   * {@link org.apache.beam.sdk.transforms.View.AsMap View.AsMap}
   * for the Dataflow runner in streaming mode.
   */
  private static class StreamingViewAsMap<K, V>
      extends PTransform<PCollection<KV<K, V>>, PCollectionView<Map<K, V>>> {
    private final DataflowRunner runner;

    @SuppressWarnings("unused") // used via reflection in DataflowRunner#apply()
    public StreamingViewAsMap(DataflowRunner runner, View.AsMap<K, V> transform) {
      this.runner = runner;
    }

    @Override
    public PCollectionView<Map<K, V>> apply(PCollection<KV<K, V>> input) {
      PCollectionView<Map<K, V>> view =
          PCollectionViews.mapView(
              input.getPipeline(),
              input.getWindowingStrategy(),
              input.getCoder());

      @SuppressWarnings({"rawtypes", "unchecked"})
      KvCoder<K, V> inputCoder = (KvCoder) input.getCoder();
      try {
        inputCoder.getKeyCoder().verifyDeterministic();
      } catch (NonDeterministicException e) {
        runner.recordViewUsesNonDeterministicKeyCoder(this);
      }

      return input
          .apply(Combine.globally(new Concatenate<KV<K, V>>()).withoutDefaults())
          .apply(ParDo.of(StreamingPCollectionViewWriterFn.create(view, input.getCoder())))
          .apply(View.CreatePCollectionView.<KV<K, V>, Map<K, V>>of(view));
    }

    @Override
    protected String getKindString() {
      return "StreamingViewAsMap";
    }
  }

  /**
   * Specialized expansion for {@link
   * org.apache.beam.sdk.transforms.View.AsMultimap View.AsMultimap} for the
   * Dataflow runner in streaming mode.
   */
  private static class StreamingViewAsMultimap<K, V>
      extends PTransform<PCollection<KV<K, V>>, PCollectionView<Map<K, Iterable<V>>>> {
    private final DataflowRunner runner;

    /**
     * Builds an instance of this class from the overridden transform.
     */
    @SuppressWarnings("unused") // used via reflection in DataflowRunner#apply()
    public StreamingViewAsMultimap(DataflowRunner runner, View.AsMultimap<K, V> transform) {
      this.runner = runner;
    }

    @Override
    public PCollectionView<Map<K, Iterable<V>>> apply(PCollection<KV<K, V>> input) {
      PCollectionView<Map<K, Iterable<V>>> view =
          PCollectionViews.multimapView(
              input.getPipeline(),
              input.getWindowingStrategy(),
              input.getCoder());

      @SuppressWarnings({"rawtypes", "unchecked"})
      KvCoder<K, V> inputCoder = (KvCoder) input.getCoder();
      try {
        inputCoder.getKeyCoder().verifyDeterministic();
      } catch (NonDeterministicException e) {
        runner.recordViewUsesNonDeterministicKeyCoder(this);
      }

      return input
          .apply(Combine.globally(new Concatenate<KV<K, V>>()).withoutDefaults())
          .apply(ParDo.of(StreamingPCollectionViewWriterFn.create(view, input.getCoder())))
          .apply(View.CreatePCollectionView.<KV<K, V>, Map<K, Iterable<V>>>of(view));
    }

    @Override
    protected String getKindString() {
      return "StreamingViewAsMultimap";
    }
  }

  /**
   * Specialized implementation for
   * {@link org.apache.beam.sdk.transforms.View.AsList View.AsList} for the
   * Dataflow runner in streaming mode.
   */
  private static class StreamingViewAsList<T>
      extends PTransform<PCollection<T>, PCollectionView<List<T>>> {
    /**
     * Builds an instance of this class from the overridden transform.
     */
    @SuppressWarnings("unused") // used via reflection in DataflowRunner#apply()
    public StreamingViewAsList(DataflowRunner runner, View.AsList<T> transform) {}

    @Override
    public PCollectionView<List<T>> apply(PCollection<T> input) {
      PCollectionView<List<T>> view =
          PCollectionViews.listView(
              input.getPipeline(),
              input.getWindowingStrategy(),
              input.getCoder());

      return input.apply(Combine.globally(new Concatenate<T>()).withoutDefaults())
          .apply(ParDo.of(StreamingPCollectionViewWriterFn.create(view, input.getCoder())))
          .apply(View.CreatePCollectionView.<T, List<T>>of(view));
    }

    @Override
    protected String getKindString() {
      return "StreamingViewAsList";
    }
  }

  /**
   * Specialized implementation for
   * {@link org.apache.beam.sdk.transforms.View.AsIterable View.AsIterable} for the
   * Dataflow runner in streaming mode.
   */
  private static class StreamingViewAsIterable<T>
      extends PTransform<PCollection<T>, PCollectionView<Iterable<T>>> {
    /**
     * Builds an instance of this class from the overridden transform.
     */
    @SuppressWarnings("unused") // used via reflection in DataflowRunner#apply()
    public StreamingViewAsIterable(DataflowRunner runner, View.AsIterable<T> transform) { }

    @Override
    public PCollectionView<Iterable<T>> apply(PCollection<T> input) {
      PCollectionView<Iterable<T>> view =
          PCollectionViews.iterableView(
              input.getPipeline(),
              input.getWindowingStrategy(),
              input.getCoder());

      return input.apply(Combine.globally(new Concatenate<T>()).withoutDefaults())
          .apply(ParDo.of(StreamingPCollectionViewWriterFn.create(view, input.getCoder())))
          .apply(View.CreatePCollectionView.<T, Iterable<T>>of(view));
    }

    @Override
    protected String getKindString() {
      return "StreamingViewAsIterable";
    }
  }

  private static class WrapAsList<T> extends DoFn<T, List<T>> {
    @ProcessElement
    public void processElement(ProcessContext c) {
      c.output(Arrays.asList(c.element()));
    }
  }

  /**
   * Specialized expansion for
   * {@link org.apache.beam.sdk.transforms.View.AsSingleton View.AsSingleton} for the
   * Dataflow runner in streaming mode.
   */
  private static class StreamingViewAsSingleton<T>
      extends PTransform<PCollection<T>, PCollectionView<T>> {
    private View.AsSingleton<T> transform;

    /**
     * Builds an instance of this class from the overridden transform.
     */
    @SuppressWarnings("unused") // used via reflection in DataflowRunner#apply()
    public StreamingViewAsSingleton(DataflowRunner runner, View.AsSingleton<T> transform) {
      this.transform = transform;
    }

    @Override
    public PCollectionView<T> apply(PCollection<T> input) {
      Combine.Globally<T, T> combine = Combine.globally(
          new SingletonCombine<>(transform.hasDefaultValue(), transform.defaultValue()));
      if (!transform.hasDefaultValue()) {
        combine = combine.withoutDefaults();
      }
      return input.apply(combine.asSingletonView());
    }

    @Override
    protected String getKindString() {
      return "StreamingViewAsSingleton";
    }

    private static class SingletonCombine<T> extends Combine.BinaryCombineFn<T> {
      private boolean hasDefaultValue;
      private T defaultValue;

      SingletonCombine(boolean hasDefaultValue, T defaultValue) {
        this.hasDefaultValue = hasDefaultValue;
        this.defaultValue = defaultValue;
      }

      @Override
      public T apply(T left, T right) {
        throw new IllegalArgumentException("PCollection with more than one element "
            + "accessed as a singleton view. Consider using Combine.globally().asSingleton() to "
            + "combine the PCollection into a single value");
      }

      @Override
      public T identity() {
        if (hasDefaultValue) {
          return defaultValue;
        } else {
          throw new IllegalArgumentException(
              "Empty PCollection accessed as a singleton view. "
              + "Consider setting withDefault to provide a default value");
        }
      }
    }
  }

  private static class StreamingCombineGloballyAsSingletonView<InputT, OutputT>
      extends PTransform<PCollection<InputT>, PCollectionView<OutputT>> {
    Combine.GloballyAsSingletonView<InputT, OutputT> transform;

    /**
     * Builds an instance of this class from the overridden transform.
     */
    @SuppressWarnings("unused") // used via reflection in DataflowRunner#apply()
    public StreamingCombineGloballyAsSingletonView(
        DataflowRunner runner,
        Combine.GloballyAsSingletonView<InputT, OutputT> transform) {
      this.transform = transform;
    }

    @Override
    public PCollectionView<OutputT> apply(PCollection<InputT> input) {
      PCollection<OutputT> combined =
          input.apply(Combine.<InputT, OutputT>globally(transform.getCombineFn())
              .withoutDefaults()
              .withFanout(transform.getFanout()));

      PCollectionView<OutputT> view = PCollectionViews.singletonView(
          combined.getPipeline(),
          combined.getWindowingStrategy(),
          transform.getInsertDefault(),
          transform.getInsertDefault()
            ? transform.getCombineFn().defaultValue() : null,
          combined.getCoder());
      return combined
          .apply(ParDo.of(new WrapAsList<OutputT>()))
          .apply(ParDo.of(StreamingPCollectionViewWriterFn.create(view, combined.getCoder())))
          .apply(View.CreatePCollectionView.<OutputT, OutputT>of(view));
    }

    @Override
    protected String getKindString() {
      return "StreamingCombineGloballyAsSingletonView";
    }
  }

  /**
   * Combiner that combines {@code T}s into a single {@code List<T>} containing all inputs.
   *
   * <p>For internal use by {@link StreamingViewAsMap}, {@link StreamingViewAsMultimap},
   * {@link StreamingViewAsList}, {@link StreamingViewAsIterable}.
   * They require the input {@link PCollection} fits in memory.
   * For a large {@link PCollection} this is expected to crash!
   *
   * @param <T> the type of elements to concatenate.
   */
  private static class Concatenate<T> extends CombineFn<T, List<T>, List<T>> {
    @Override
    public List<T> createAccumulator() {
      return new ArrayList<>();
    }

    @Override
    public List<T> addInput(List<T> accumulator, T input) {
      accumulator.add(input);
      return accumulator;
    }

    @Override
    public List<T> mergeAccumulators(Iterable<List<T>> accumulators) {
      List<T> result = createAccumulator();
      for (List<T> accumulator : accumulators) {
        result.addAll(accumulator);
      }
      return result;
    }

    @Override
    public List<T> extractOutput(List<T> accumulator) {
      return accumulator;
    }

    @Override
    public Coder<List<T>> getAccumulatorCoder(CoderRegistry registry, Coder<T> inputCoder) {
      return ListCoder.of(inputCoder);
    }

    @Override
    public Coder<List<T>> getDefaultOutputCoder(CoderRegistry registry, Coder<T> inputCoder) {
      return ListCoder.of(inputCoder);
    }
  }

  /**
   * Specialized expansion for unsupported IO transforms and DoFns that throws an error.
   */
  private static class UnsupportedIO<InputT extends PInput, OutputT extends POutput>
      extends PTransform<InputT, OutputT> {
    @Nullable
    private PTransform<?, ?> transform;
    @Nullable
    private DoFn<?, ?> doFn;

    /**
     * Builds an instance of this class from the overridden transform.
     */
    @SuppressWarnings("unused") // used via reflection in DataflowRunner#apply()
    public UnsupportedIO(DataflowRunner runner, Read.Unbounded<?> transform) {
      this.transform = transform;
    }

    /**
     * Builds an instance of this class from the overridden doFn.
     */
    @SuppressWarnings("unused") // used via reflection in DataflowRunner#apply()
    public UnsupportedIO(DataflowRunner runner,
                         PubsubIO.Read.Bound<?>.PubsubBoundedReader doFn) {
      this.doFn = doFn;
    }

    /**
     * Builds an instance of this class from the overridden doFn.
     */
    @SuppressWarnings("unused") // used via reflection in DataflowRunner#apply()
    public UnsupportedIO(DataflowRunner runner,
                         PubsubIO.Write.Bound<?>.PubsubBoundedWriter doFn) {
      this.doFn = doFn;
    }

    /**
     * Builds an instance of this class from the overridden transform.
     */
    @SuppressWarnings("unused") // used via reflection in DataflowRunner#apply()
    public UnsupportedIO(DataflowRunner runner, PubsubUnboundedSource<?> transform) {
      this.transform = transform;
    }

    /**
     * Builds an instance of this class from the overridden transform.
     */
    @SuppressWarnings("unused") // used via reflection in DataflowRunner#apply()
    public UnsupportedIO(DataflowRunner runner, PubsubUnboundedSink<?> transform) {
      this.transform = transform;
    }


    @Override
    public OutputT apply(InputT input) {
      String mode = input.getPipeline().getOptions().as(StreamingOptions.class).isStreaming()
          ? "streaming" : "batch";
      String name =
          transform == null
              ? approximateSimpleName(doFn.getClass())
              : approximatePTransformName(transform.getClass());
      throw new UnsupportedOperationException(
          String.format("The DataflowRunner in %s mode does not support %s.", mode, name));
    }
  }

  @Override
  public String toString() {
    return "DataflowRunner#" + options.getJobName();
  }

  /**
   * Attempts to detect all the resources the class loader has access to. This does not recurse
   * to class loader parents stopping it from pulling in resources from the system class loader.
   *
   * @param classLoader The URLClassLoader to use to detect resources to stage.
   * @throws IllegalArgumentException  If either the class loader is not a URLClassLoader or one
   * of the resources the class loader exposes is not a file resource.
   * @return A list of absolute paths to the resources the class loader uses.
   */
  protected static List<String> detectClassPathResourcesToStage(ClassLoader classLoader) {
    if (!(classLoader instanceof URLClassLoader)) {
      String message = String.format("Unable to use ClassLoader to detect classpath elements. "
          + "Current ClassLoader is %s, only URLClassLoaders are supported.", classLoader);
      LOG.error(message);
      throw new IllegalArgumentException(message);
    }

    List<String> files = new ArrayList<>();
    for (URL url : ((URLClassLoader) classLoader).getURLs()) {
      try {
        files.add(new File(url.toURI()).getAbsolutePath());
      } catch (IllegalArgumentException | URISyntaxException e) {
        String message = String.format("Unable to convert url (%s) to file.", url);
        LOG.error(message);
        throw new IllegalArgumentException(message, e);
      }
    }
    return files;
  }

  /**
   * Finds the id for the running job of the given name.
   */
  private String getJobIdFromName(String jobName) {
    try {
      ListJobsResponse listResult;
      String token = null;
      do {
        listResult = dataflowClient.projects().jobs()
            .list(options.getProject())
            .setPageToken(token)
            .execute();
        token = listResult.getNextPageToken();
        for (Job job : listResult.getJobs()) {
          if (job.getName().equals(jobName)
              && MonitoringUtil.toState(job.getCurrentState()).equals(State.RUNNING)) {
            return job.getId();
          }
        }
      } while (token != null);
    } catch (GoogleJsonResponseException e) {
      throw new RuntimeException(
          "Got error while looking up jobs: "
          + (e.getDetails() != null ? e.getDetails().getMessage() : e), e);
    } catch (IOException e) {
      throw new RuntimeException("Got error while looking up jobs: ", e);
    }

    throw new IllegalArgumentException("Could not find running job named " + jobName);
  }
}<|MERGE_RESOLUTION|>--- conflicted
+++ resolved
@@ -208,15 +208,9 @@
   // Default Docker container images that execute Dataflow worker harness, residing in Google
   // Container Registry, separately for Batch and Streaming.
   public static final String BATCH_WORKER_HARNESS_CONTAINER_IMAGE =
-<<<<<<< HEAD
-      "dataflow.gcr.io/v1beta3/beam-java-batch:beam-master-20160826";
-  public static final String STREAMING_WORKER_HARNESS_CONTAINER_IMAGE =
-      "dataflow.gcr.io/v1beta3/beam-java-streaming:beam-master-20160826";
-=======
       "dataflow.gcr.io/v1beta3/beam-java-batch:beam-master-20161024";
   public static final String STREAMING_WORKER_HARNESS_CONTAINER_IMAGE =
       "dataflow.gcr.io/v1beta3/beam-java-streaming:beam-master-20161024";
->>>>>>> f2fe1ae4
 
   // The limit of CreateJob request size.
   private static final int CREATE_JOB_REQUEST_LIMIT_BYTES = 10 * 1024 * 1024;
